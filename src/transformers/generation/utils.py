# coding=utf-8
# Copyright 2020 The Google AI Language Team Authors, Facebook AI Research authors and The HuggingFace Inc. team.
# Copyright (c) 2020, NVIDIA CORPORATION.  All rights reserved.
#
# Licensed under the Apache License, Version 2.0 (the "License");
# you may not use this file except in compliance with the License.
# You may obtain a copy of the License at
#
#     http://www.apache.org/licenses/LICENSE-2.0
#
# Unless required by applicable law or agreed to in writing, software
# distributed under the License is distributed on an "AS IS" BASIS,
# WITHOUT WARRANTIES OR CONDITIONS OF ANY KIND, either express or implied.
# See the License for the specific language governing permissions and
# limitations under the License.
import copy
import inspect
import os
import warnings
from dataclasses import dataclass
from typing import TYPE_CHECKING, Any, Callable, Optional, Union

import torch
import torch.distributed as dist
from huggingface_hub import file_exists
from packaging import version
from torch import nn

from ..cache_utils import (
    Cache,
    DynamicCache,
    EncoderDecoderCache,
    QuantizedCache,
    StaticCache,
)
from ..dynamic_module_utils import (
    check_python_requirements,
    get_cached_module_file,
    get_class_in_module,
    resolve_trust_remote_code,
)
from ..integrations.deepspeed import is_deepspeed_zero3_enabled
from ..integrations.fsdp import is_fsdp_managed_module
from ..masking_utils import create_masks_for_generate
from ..pytorch_utils import isin_mps_friendly
from ..tokenization_utils import ExtensionsTrie
from ..utils import (
    ModelOutput,
    is_accelerate_available,
    is_hqq_available,
    is_optimum_quanto_available,
    is_torchdynamo_exporting,
    logging,
)
from .candidate_generator import (
    AssistantVocabTranslatorCache,
    AssistedCandidateGenerator,
    AssistedCandidateGeneratorDifferentTokenizers,
    CandidateGenerator,
    EarlyExitCandidateGenerator,
    PromptLookupCandidateGenerator,
    UniversalSpeculativeDecodingGenerator,
    _prepare_attention_mask,
    _prepare_token_type_ids,
)
from .configuration_utils import (
    ALL_STATIC_CACHE_IMPLEMENTATIONS,
    DEPRECATED_STATIC_CACHE_IMPLEMENTATIONS,
    STATIC_CACHE_IMPLEMENTATIONS,
    GenerationConfig,
    GenerationMode,
)
from .continuous_batching import ContinuousMixin
from .logits_process import (
    EncoderNoRepeatNGramLogitsProcessor,
    EncoderRepetitionPenaltyLogitsProcessor,
    EpsilonLogitsWarper,
    EtaLogitsWarper,
    ExponentialDecayLengthPenalty,
    ForcedBOSTokenLogitsProcessor,
    ForcedEOSTokenLogitsProcessor,
    InfNanRemoveLogitsProcessor,
    LogitNormalization,
    LogitsProcessorList,
    MinLengthLogitsProcessor,
    MinNewTokensLengthLogitsProcessor,
    MinPLogitsWarper,
    NoBadWordsLogitsProcessor,
    NoRepeatNGramLogitsProcessor,
    PrefixConstrainedLogitsProcessor,
    RepetitionPenaltyLogitsProcessor,
    SequenceBiasLogitsProcessor,
    SuppressTokensAtBeginLogitsProcessor,
    SuppressTokensLogitsProcessor,
    TemperatureLogitsWarper,
    TopKLogitsWarper,
    TopPLogitsWarper,
    TypicalLogitsWarper,
    UnbatchedClassifierFreeGuidanceLogitsProcessor,
)
from .stopping_criteria import (
    ConfidenceCriteria,
    EosTokenCriteria,
    MaxLengthCriteria,
    MaxTimeCriteria,
    StoppingCriteria,
    StoppingCriteriaList,
    StopStringCriteria,
)


if TYPE_CHECKING:
    from ..modeling_utils import PreTrainedModel
    from ..tokenization_utils_base import PreTrainedTokenizerBase
    from .streamers import BaseStreamer

logger = logging.get_logger(__name__)

if is_accelerate_available():
    from accelerate.hooks import AlignDevicesHook, add_hook_to_module


# Variable names used to hold the cache at generation time
ALL_CACHE_NAMES = [
    "past_key_values",  # default
    "cache_params",  # mamba-based models
    "state",  # rwkv
    "mems",  # xlnet
    "past_buckets_states",  # reformer
]


@dataclass
class GenerateDecoderOnlyOutput(ModelOutput):
    """
    Outputs of decoder-only generation models, when using non-beam methods.

    Args:
        sequences (`torch.LongTensor` of shape `(batch_size, sequence_length)`):
            The generated sequences. The second dimension (sequence_length) is either equal to `max_length` or shorter
            if all batches finished early due to the `eos_token_id`.
        scores (`tuple(torch.FloatTensor)` *optional*, returned when `output_scores=True`):
            Processed prediction scores of the language modeling head (scores for each vocabulary token before SoftMax)
            at each generation step. Tuple of `torch.FloatTensor` with up to `max_new_tokens` elements (one element for
            each generated token), with each tensor of shape `(batch_size, config.vocab_size)`.
        logits (`tuple(torch.FloatTensor)` *optional*, returned when `output_logits=True`):
            Unprocessed prediction scores of the language modeling head (scores for each vocabulary token before SoftMax)
            at each generation step. Tuple of `torch.FloatTensor` with up to `max_new_tokens` elements (one element for
            each generated token), with each tensor of shape `(batch_size, config.vocab_size)`.
        attentions (`tuple(tuple(torch.FloatTensor))`, *optional*, returned when `output_attentions=True`):
            Tuple (one element for each generated token) of tuples (one element for each layer of the decoder) of
            `torch.FloatTensor` of shape `(batch_size, num_heads, generated_length, sequence_length)`.
        hidden_states (`tuple(tuple(torch.FloatTensor))`, *optional*, returned when `output_hidden_states=True`):
            Tuple (one element for each generated token) of tuples (one element for each layer of the decoder) of
            `torch.FloatTensor` of shape `(batch_size, generated_length, hidden_size)`.
        past_key_values (`tuple(tuple(torch.FloatTensor)))`, *optional*, returned when `use_cache=True`):
            Returns the model cache, used to speed up decoding. Different models have a different cache format, check
            the model's documentation. Usually, a [`~cache_utils.Cache`] instance.
    """

    sequences: torch.LongTensor
    scores: Optional[tuple[torch.FloatTensor]] = None
    logits: Optional[tuple[torch.FloatTensor]] = None
    attentions: Optional[tuple[tuple[torch.FloatTensor]]] = None
    hidden_states: Optional[tuple[tuple[torch.FloatTensor]]] = None
    past_key_values: Optional[tuple[tuple[tuple[torch.FloatTensor]]]] = None


@dataclass
class GenerateEncoderDecoderOutput(ModelOutput):
    """
    Outputs of encoder-decoder generation models, when using non-beam methods.

    Args:
        sequences (`torch.LongTensor` of shape `(batch_size*num_return_sequences, sequence_length)`):
            The generated sequences. The second dimension (sequence_length) is either equal to `max_length` or shorter
            if all batches finished early due to the `eos_token_id`.
        scores (`tuple(torch.FloatTensor)` *optional*, returned when `output_scores=True`):
            Processed prediction scores of the language modeling head (scores for each vocabulary token before SoftMax)
            at each generation step. Tuple of `torch.FloatTensor` with up to `max_new_tokens` elements (one element for
            each generated token), with each tensor of shape `(batch_size, config.vocab_size)`.
        logits (`tuple(torch.FloatTensor)` *optional*, returned when `output_logits=True`):
            Unprocessed prediction scores of the language modeling head (scores for each vocabulary token before SoftMax)
            at each generation step. Tuple of `torch.FloatTensor` with up to `max_new_tokens` elements (one element for
            each generated token), with each tensor of shape `(batch_size, config.vocab_size)`.
        encoder_attentions (`tuple(torch.FloatTensor)`, *optional*, returned when `output_attentions=True`):
            Tuple of `torch.FloatTensor` (one for each layer of the decoder) of shape `(batch_size, num_heads,
            sequence_length, sequence_length)`.
        encoder_hidden_states (`tuple(torch.FloatTensor)`, *optional*, returned when `output_hidden_states=True`):
            Tuple of `torch.FloatTensor` (one for the output of the embeddings + one for the output of each layer) of
            shape `(batch_size, sequence_length, hidden_size)`.
        decoder_attentions (`tuple(tuple(torch.FloatTensor))`, *optional*, returned when `output_attentions=True`):
            Tuple (one element for each generated token) of tuples (one element for each layer of the decoder) of
            `torch.FloatTensor` of shape `(batch_size, num_heads, generated_length, sequence_length)`.
        cross_attentions (`tuple(tuple(torch.FloatTensor))`, *optional*, returned when `output_attentions=True`):
            Tuple (one element for each generated token) of tuples (one element for each layer of the decoder) of
            `torch.FloatTensor` of shape `(batch_size, num_heads, generated_length, sequence_length)`.
        decoder_hidden_states (`tuple(tuple(torch.FloatTensor))`, *optional*, returned when `output_hidden_states=True`):
            Tuple (one element for each generated token) of tuples (one element for each layer of the decoder) of
            `torch.FloatTensor` of shape `(batch_size, generated_length, hidden_size)`.
        past_key_values (`tuple(tuple(torch.FloatTensor)))`, *optional*, returned when `use_cache=True` is passed or when `config.use_cache=True`):
            Returns the model cache, used to speed up decoding. Different models have a different cache format, check
            the model's documentation. Usually, a [`~cache_utils.Cache`] instance.
    """

    sequences: torch.LongTensor
    scores: Optional[tuple[torch.FloatTensor]] = None
    logits: Optional[tuple[torch.FloatTensor]] = None
    encoder_attentions: Optional[tuple[torch.FloatTensor]] = None
    encoder_hidden_states: Optional[tuple[torch.FloatTensor]] = None
    decoder_attentions: Optional[tuple[tuple[torch.FloatTensor]]] = None
    cross_attentions: Optional[tuple[tuple[torch.FloatTensor]]] = None
    decoder_hidden_states: Optional[tuple[tuple[torch.FloatTensor]]] = None
    past_key_values: Optional[tuple[tuple[tuple[torch.FloatTensor]]]] = None


@dataclass
class GenerateBeamDecoderOnlyOutput(ModelOutput):
    """
    Outputs of decoder-only generation models, when using beam methods.

    Args:
        sequences (`torch.LongTensor` of shape `(batch_size*num_return_sequences, sequence_length)`):
            The generated sequences. The second dimension (sequence_length) is either equal to `max_length` or shorter
            if all batches finished early due to the `eos_token_id`.
        sequences_scores (`torch.FloatTensor` of shape `(batch_size*num_return_sequences)`, *optional*, returned when `output_scores=True`):
            Final beam scores of the generated `sequences`.
        scores (`tuple(torch.FloatTensor)` *optional*, returned when `output_scores=True`):
            Beam transition scores for each vocabulary token at each generation step. Beam transition scores consisting
            of log probabilities of tokens conditioned on log softmax of previously generated tokens in this beam.
            Tuple of `torch.FloatTensor` with up to `max_new_tokens` elements (one element for each generated token),
            with each tensor of shape `(batch_size*num_beams, config.vocab_size)`.
        logits (`tuple(torch.FloatTensor)` *optional*, returned when `output_logits=True`):
            Unprocessed prediction scores of the language modeling head (scores for each vocabulary token before SoftMax)
            at each generation step. Tuple of `torch.FloatTensor` with up to `max_new_tokens` elements (one element for
            each generated token), with each tensor of shape `(batch_size*num_beams, config.vocab_size)`.
        beam_indices (`torch.LongTensor`, *optional*, returned when `output_scores=True`):
            Beam indices of generated token id at each generation step. `torch.LongTensor` of shape
            `(batch_size*num_return_sequences, sequence_length)`.
        attentions (`tuple(tuple(torch.FloatTensor))`, *optional*, returned when `output_attentions=True`):
            Tuple (one element for each generated token) of tuples (one element for each layer of the decoder) of
            `torch.FloatTensor` of shape `(batch_size*num_beams, num_heads, generated_length, sequence_length)`.
        hidden_states (`tuple(tuple(torch.FloatTensor))`, *optional*, returned when `output_hidden_states=True`):
            Tuple (one element for each generated token) of tuples (one element for each layer of the decoder) of
            `torch.FloatTensor` of shape `(batch_size*num_beams*num_return_sequences, generated_length, hidden_size)`.
        past_key_values (`tuple(tuple(torch.FloatTensor)))`, *optional*, returned when `use_cache=True`):
            Returns the model cache, used to speed up decoding. Different models have a different cache format, check
            the model's documentation. Usually, a [`~cache_utils.Cache`] instance.
    """

    sequences: torch.LongTensor
    sequences_scores: Optional[torch.FloatTensor] = None
    scores: Optional[tuple[torch.FloatTensor]] = None
    logits: Optional[tuple[torch.FloatTensor]] = None
    beam_indices: Optional[torch.LongTensor] = None
    attentions: Optional[tuple[tuple[torch.FloatTensor]]] = None
    hidden_states: Optional[tuple[tuple[torch.FloatTensor]]] = None
    past_key_values: Optional[tuple[tuple[tuple[torch.FloatTensor]]]] = None


@dataclass
class GenerateBeamEncoderDecoderOutput(ModelOutput):
    """
    Outputs of encoder-decoder generation models, when using beam methods.

    Args:
        sequences (`torch.LongTensor` of shape `(batch_size*num_return_sequences, sequence_length)`):
            The generated sequences. The second dimension (sequence_length) is either equal to `max_length` or shorter
            if all batches finished early due to the `eos_token_id`.
        sequences_scores (`torch.FloatTensor` of shape `(batch_size*num_return_sequences)`, *optional*, returned when `output_scores=True`):
            Final beam scores of the generated `sequences`.
        scores (`tuple(torch.FloatTensor)` *optional*, returned when `output_scores=True`):
            Beam transition scores for each vocabulary token at each generation step. Beam transition scores consisting
            of log probabilities of tokens conditioned on log softmax of previously generated tokens in this beam.
            Tuple of `torch.FloatTensor` with up to `max_new_tokens` elements (one element for each generated token),
            with each tensor of shape `(batch_size*num_beams, config.vocab_size)`.
        logits (`tuple(torch.FloatTensor)` *optional*, returned when `output_logits=True`):
            Unprocessed prediction scores of the language modeling head (scores for each vocabulary token before SoftMax)
            at each generation step. Tuple of `torch.FloatTensor` with up to `max_new_tokens` elements (one element for
            each generated token), with each tensor of shape `(batch_size*num_beams, config.vocab_size)`.
        beam_indices (`torch.LongTensor`, *optional*, returned when `output_scores=True`):
            Beam indices of generated token id at each generation step. `torch.LongTensor` of shape
            `(batch_size*num_return_sequences, sequence_length)`.
        encoder_attentions (`tuple(torch.FloatTensor)`, *optional*, returned when `output_attentions=True`):
            Tuple of `torch.FloatTensor` (one for each layer of the decoder) of shape `(batch_size, num_heads,
            sequence_length, sequence_length)`.
        encoder_hidden_states (`tuple(torch.FloatTensor)`, *optional*, returned when `output_hidden_states=True`):
            Tuple of `torch.FloatTensor` (one for the output of the embeddings + one for the output of each layer) of
            shape `(batch_size*num_beams*num_return_sequences, sequence_length, hidden_size)`.
        decoder_attentions (`tuple(tuple(torch.FloatTensor))`, *optional*, returned when `output_attentions=True`):
            Tuple (one element for each generated token) of tuples (one element for each layer of the decoder) of
            `torch.FloatTensor` of shape `(batch_size*num_beams*num_return_sequences, num_heads, generated_length,
            sequence_length)`.
        cross_attentions (`tuple(tuple(torch.FloatTensor))`, *optional*, returned when `output_attentions=True`):
            Tuple (one element for each generated token) of tuples (one element for each layer of the decoder) of
            `torch.FloatTensor` of shape `(batch_size, num_heads, generated_length, sequence_length)`.
        decoder_hidden_states (`tuple(tuple(torch.FloatTensor))`, *optional*, returned when `output_hidden_states=True`):
            Tuple (one element for each generated token) of tuples (one element for each layer of the decoder) of
            `torch.FloatTensor` of shape `(batch_size*num_beams*num_return_sequences, generated_length, hidden_size)`.
        past_key_values (`tuple(tuple(torch.FloatTensor)))`, *optional*, returned when `use_cache=True`):
            Returns the model cache, used to speed up decoding. Different models have a different cache format, check
            the model's documentation. Usually, a [`~cache_utils.Cache`] instance.
    """

    sequences: torch.LongTensor
    sequences_scores: Optional[torch.FloatTensor] = None
    scores: Optional[tuple[torch.FloatTensor]] = None
    logits: Optional[tuple[torch.FloatTensor]] = None
    beam_indices: Optional[torch.LongTensor] = None
    encoder_attentions: Optional[tuple[torch.FloatTensor]] = None
    encoder_hidden_states: Optional[tuple[torch.FloatTensor]] = None
    decoder_attentions: Optional[tuple[tuple[torch.FloatTensor]]] = None
    cross_attentions: Optional[tuple[tuple[torch.FloatTensor]]] = None
    decoder_hidden_states: Optional[tuple[tuple[torch.FloatTensor]]] = None
    past_key_values: Optional[tuple[tuple[tuple[torch.FloatTensor]]]] = None


# TODO (joao): remove the equivalent classes and typing shortcuts below in v5
# Equivalent classes (kept for retrocompatibility purposes)
GreedySearchDecoderOnlyOutput = GenerateDecoderOnlyOutput
ContrastiveSearchDecoderOnlyOutput = GenerateDecoderOnlyOutput
SampleDecoderOnlyOutput = GenerateDecoderOnlyOutput

ContrastiveSearchEncoderDecoderOutput = GenerateEncoderDecoderOutput
GreedySearchEncoderDecoderOutput = GenerateEncoderDecoderOutput
SampleEncoderDecoderOutput = GenerateEncoderDecoderOutput

BeamSearchDecoderOnlyOutput = GenerateBeamDecoderOnlyOutput
BeamSampleDecoderOnlyOutput = GenerateBeamDecoderOnlyOutput

BeamSearchEncoderDecoderOutput = GenerateBeamEncoderDecoderOutput
BeamSampleEncoderDecoderOutput = GenerateBeamEncoderDecoderOutput

GreedySearchOutput = Union[GreedySearchEncoderDecoderOutput, GreedySearchDecoderOnlyOutput]
SampleOutput = Union[SampleEncoderDecoderOutput, SampleDecoderOnlyOutput]
BeamSearchOutput = Union[BeamSearchEncoderDecoderOutput, BeamSearchDecoderOnlyOutput]
BeamSampleOutput = Union[BeamSampleEncoderDecoderOutput, BeamSampleDecoderOnlyOutput]
ContrastiveSearchOutput = Union[ContrastiveSearchEncoderDecoderOutput, ContrastiveSearchDecoderOnlyOutput]

# Typing shortcuts
GenerateNonBeamOutput = Union[GenerateDecoderOnlyOutput, GenerateEncoderDecoderOutput]
GenerateBeamOutput = Union[GenerateBeamDecoderOnlyOutput, GenerateBeamEncoderDecoderOutput]
GenerateOutput = Union[GenerateNonBeamOutput, GenerateBeamOutput]


class GenerationMixin(ContinuousMixin):
    """
    A class containing all functions for auto-regressive text generation, to be used as a mixin in model classes.
    Inheriting from this class causes the model to have special generation-related behavior, such as loading a
    `GenerationConfig` at initialization time or ensuring `generate`-related tests are run in `transformers` CI.

    A model class should inherit from `GenerationMixin` to enable calling methods like `generate`, or when it
    has defined a custom `generate` method that relies on `GenerationMixin`, directly or indirectly, which
    approximately shares the same interface to public methods like `generate`. Three examples:
        - `LlamaForCausalLM` should inherit from `GenerationMixin` to enable calling `generate` and other public
            methods in the mixin;
        - `BlipForQuestionAnswering` has a custom `generate` method that approximately shares the same interface as
           `GenerationMixin.generate` (it has a few extra arguments, and the same output). That function also calls
           `GenerationMixin.generate` indirectly, through an inner model. As such, `BlipForQuestionAnswering` should
           inherit from `GenerationMixin` to benefit from all generation-related automation in our codebase;
        - `BarkModel` has a custom `generate` method and one of its inner models calls `GenerationMixin.generate`.
            However, its `generate` does not share the same interface as `GenerationMixin.generate`. In this case,
            `BarkModel` should NOT inherit from `GenerationMixin`, as it breaks the `generate` interface.

    The class exposes [`~generation.GenerationMixin.generate`], which can be used for:
        - *greedy decoding* if `num_beams=1` and `do_sample=False`
        - *multinomial sampling* if `num_beams=1` and `do_sample=True`
        - *beam-search decoding* if `num_beams>1` and `do_sample=False`
        - *beam-search multinomial sampling* if `num_beams>1` and `do_sample=True`
        - *assisted decoding* if `assistant_model` or `prompt_lookup_num_tokens` is passed to `.generate()`

    To learn more about decoding strategies refer to the [text generation strategies guide](../generation_strategies).
    """

    def load_custom_generate(
        self,
        pretrained_model_name_or_path: Optional[Union[str, os.PathLike]] = None,
        trust_remote_code: Optional[bool] = None,
        **kwargs,
    ) -> Callable:
        """
        Loads and returns a custom generate function, given a model repo.

        Args:
            pretrained_model_name_or_path (`str` or `os.PathLike`):
                 Can be either:
                    - A string, the *model id* of a pretrained model hosted inside a model repo on huggingface.co.
                    - A path to a *directory* containing model weights saved using
                      [`~PreTrainedModel.save_pretrained`], e.g., `./my_model_directory/`.
            trust_remote_code (`bool`, *optional*):
                Whether or not to allow for custom models defined on the Hub in their own modeling files. This option
                should only be set to `True` for repositories you trust and in which you have read the code, as it will
                execute code present on the Hub on your local machine.
            **kwargs:
                Additional keyword arguments for remote code loading.

        Raises:
            OSError: If `pretrained_model_name_or_path` does not contain a `custom_generate` subdirectory.

        Returns:
            A callable that can be used to generate text.
        """
        # Does `pretrained_model_name_or_path` have a `custom_generate` subdirectory? If not -> OSError
        is_local_code = os.path.exists(pretrained_model_name_or_path)
        has_custom_generate_folder = True
        if is_local_code:
            if not os.path.exists(os.path.join(pretrained_model_name_or_path, "custom_generate/generate.py")):
                has_custom_generate_folder = False
        else:
            if not file_exists(pretrained_model_name_or_path, "custom_generate/generate.py"):
                has_custom_generate_folder = False

        if not has_custom_generate_folder:
            raise OSError(
                f"`{pretrained_model_name_or_path}` does not contain a `custom_generate` subdirectory with a "
                "`generate.py` file, can't load the custom generate function."
            )

        # Handle opt-in `trust_remote_code` and related exceptions
        error_message = (
            f"The repository `{pretrained_model_name_or_path}` contains custom generation code that will override "
            "the default `generate` method."
        )
        resolve_trust_remote_code(
            trust_remote_code,
            pretrained_model_name_or_path,
            has_local_code=is_local_code,
            has_remote_code=not is_local_code,
            error_message=error_message,
        )

        # Load the custom generate function
        check_python_requirements(
            pretrained_model_name_or_path, requirements_file="custom_generate/requirements.txt", **kwargs
        )
        module = get_cached_module_file(
            pretrained_model_name_or_path, module_file="custom_generate/generate.py", **kwargs
        )
        custom_generate_function = get_class_in_module("generate", module)
        return custom_generate_function

    def _cache_dependant_input_preparation(
        self,
        input_ids: torch.LongTensor,
        inputs_embeds: Optional[torch.FloatTensor],
        cache_position: Optional[torch.LongTensor],
    ) -> tuple[torch.FloatTensor, torch.LongTensor]:
        """
        Generic cache-dependent input preparation
        The code is put in a separate function to allow granular unit testing
        as it needs a different implementation to be exportable.

        If we have cache: let's slice `input_ids` through `cache_position`, to keep only the unprocessed tokens
        - Exception 1: when passing input_embeds, input_ids may be missing entries
        - Exception 2: some generation methods do special slicing of input_ids, so we don't need to do it here
        - Exception 3: with synced GPUs cache_position may go out of bounds, but we only want dummy token in that case.
        - Exception 4: If input_embeds are passed then slice it through `cache_position`, to keep only the unprocessed tokens and
          generate the first token for each sequence. Later use the generated Input ids for continuation.

        The current implementation does not rely on ``self`` and could be
        a class method. It is left as a standard method to be easily rewritten.
        """
        if is_torchdynamo_exporting():
            return self._cache_dependant_input_preparation_exporting(input_ids, inputs_embeds, cache_position)
        if inputs_embeds is not None and input_ids.shape[1] == 0:  # Exception 4
            inputs_embeds = inputs_embeds[:, -cache_position.shape[0] :]
        elif (
            inputs_embeds is not None  # Exception 1
            or (cache_position[-1] >= input_ids.shape[1])  # Exception 3
        ):
            input_ids = input_ids[:, -cache_position.shape[0] :]
        elif input_ids.shape[1] != cache_position.shape[0]:  # Default case (the "else", a no op, is Exception 2)
            input_ids = input_ids[:, cache_position]
        return inputs_embeds, input_ids

    def _cache_dependant_input_preparation_exporting(
        self,
        input_ids: torch.LongTensor,
        inputs_embeds: Optional[torch.FloatTensor],
        cache_position: Optional[torch.LongTensor],
    ) -> tuple[torch.FloatTensor, torch.LongTensor]:
        """
        This method implements method ``_cache_dependant_input_preparation``
        with :func:`torch.cond` to make it exportable with :func:`torch.export.export`.
        The code is put in a separate function to allow granular unit testing.
        """
        if inputs_embeds is None:
            input_ids = input_ids[:, cache_position]
        else:
            # This is the code we need to implemented with torch.cond.
            # if input_ids.shape[1] == 0:
            #     inputs_embeds = inputs_embeds[:, -cache_position.shape[0] :]
            # else:
            #     if cache_position[-1] >= input_ids.shape[1]:
            #         input_ids = input_ids[:, -cache_position.shape[0] :]
            #     else:
            #         if input_ids.shape[1] != cache_position.shape[0]:
            #             input_ids = input_ids[:, cache_position]
            # We need to clone the outputs to avoid aliasing.
            def branch_1(inputs_embeds, cache_position):
                return inputs_embeds[:, -cache_position.shape[0] :].clone()

            def branch_2(input_ids, cache_position):
                return input_ids[:, -cache_position.shape[0] :].clone()

            def branch_3(input_ids, cache_position):
                return input_ids[:, cache_position].clone()

            inputs_embeds, input_ids = torch.cond(
                input_ids.shape[1] == 0,
                (
                    lambda input_ids, inputs_embeds, cache_position: (
                        branch_1(inputs_embeds, cache_position),
                        input_ids.clone(),
                    )
                ),
                (
                    lambda input_ids, inputs_embeds, cache_position: (
                        inputs_embeds,
                        torch.cond(
                            cache_position[-1] >= input_ids.shape[1],
                            branch_2,
                            lambda input_ids, cache_position: (
                                torch.cond(
                                    input_ids.shape[1] != cache_position.shape[0],
                                    branch_3,
                                    (lambda input_ids, cache_position: input_ids.clone()),
                                    [input_ids, cache_position],
                                )
                            ),
                            [input_ids, cache_position],
                        ),
                    )
                ),
                [input_ids, inputs_embeds, cache_position],
            )
        return inputs_embeds, input_ids

    def prepare_inputs_for_generation(
        self,
        input_ids: torch.LongTensor,
        past_key_values: Optional[Cache] = None,
        attention_mask: Optional[torch.LongTensor] = None,
        inputs_embeds: Optional[torch.FloatTensor] = None,
        cache_position: Optional[torch.LongTensor] = None,
        **kwargs,
    ):
        """
        Prepare the model inputs for generation. It includes operations like computing the 4D attention mask or
        slicing inputs given the existing cache.

        See the forward pass in the model documentation for expected arguments (different models might have different
        requirements for e.g. `past_key_values`). This function should work as is for most LLMs.
        """

        # 1. Handle BC:
        model_inputs = {}
        model_inputs["cache_position"] = cache_position

        # 2. Generic cache-dependent input preparation
        if past_key_values is not None:
            model_inputs["past_key_values"] = past_key_values
            inputs_embeds, input_ids = self._cache_dependant_input_preparation(
                input_ids, inputs_embeds, cache_position
            )

        # 3. Prepare base model inputs
        input_ids_key = "decoder_input_ids" if self.config.is_encoder_decoder else "input_ids"
        # if `inputs_embeds` are passed, we only want to use them in the 1st generation step for every prompt.
        if not self.config.is_encoder_decoder:
            if inputs_embeds is not None and len(cache_position) == inputs_embeds.shape[1]:
                model_inputs[input_ids_key] = None
                model_inputs["inputs_embeds"] = inputs_embeds
            else:
                # `clone` calls in this function ensure a consistent stride. See #32227
                model_inputs[input_ids_key] = input_ids.clone(memory_format=torch.contiguous_format)
                model_inputs["inputs_embeds"] = None
        else:
            model_inputs[input_ids_key] = input_ids.clone(memory_format=torch.contiguous_format)

        # 4. Create missing `position_ids` on the fly
        encoder_attention_mask = attention_mask if self.config.is_encoder_decoder else None
        attention_mask = (
            kwargs.pop("decoder_attention_mask", None) if self.config.is_encoder_decoder else attention_mask
        )
        attention_mask_key = "decoder_attention_mask" if self.config.is_encoder_decoder else "attention_mask"
        position_ids_key = "decoder_position_ids" if self.config.is_encoder_decoder else "position_ids"
        if (
            attention_mask is not None
            and kwargs.get(position_ids_key) is None
            and position_ids_key in set(inspect.signature(self.forward).parameters.keys())
        ):
            position_ids = attention_mask.long().cumsum(-1) - 1
            position_ids.masked_fill_(attention_mask == 0, 1)
            kwargs[position_ids_key] = position_ids  # placed in kwargs for further processing (see below)

        # 5. Slice model inputs if it's an input that should have the same length as `input_ids`
        for model_input_name in ["position_ids", "token_type_ids", "decoder_position_ids"]:
            model_input = kwargs.get(model_input_name)
            if model_input is not None:
                if past_key_values is not None:
                    current_input_length = (
                        model_inputs["inputs_embeds"].shape[1]
                        if model_inputs.get("inputs_embeds") is not None
                        else model_inputs[input_ids_key].shape[1]
                    )
                    model_input = model_input[:, -current_input_length:]
                    model_input = model_input.clone(memory_format=torch.contiguous_format)
                model_inputs[model_input_name] = model_input

        # 6. Create 4D attention mask is we are using a compilable cache (important for performant compiled forward
        # pass)
        if (
            isinstance(past_key_values, Cache)
            and past_key_values.is_compileable
            and attention_mask is not None
            and attention_mask.ndim == 2
        ):
            if not self.config.is_encoder_decoder and model_inputs["inputs_embeds"] is not None:
                batch_size, sequence_length, _ = model_inputs["inputs_embeds"].shape
            else:
                batch_size, sequence_length = model_inputs[input_ids_key].shape[:2]

            # Create the causal mask with fixed shape in advance, to reduce recompilations. If the function to create
            # the 4D causal mask exists, it should be present in the base model (XXXModel class) or in its decoder.
            base_model = getattr(self, self.base_model_prefix, self)
            decoder = base_model.get_decoder() if hasattr(base_model, "get_decoder") else None
            causal_mask_creation_function = getattr(
                base_model, "_prepare_4d_causal_attention_mask_with_cache_position", None
            )
            if causal_mask_creation_function is None and decoder is not None:  # it may be in the decoder
                causal_mask_creation_function = getattr(
                    decoder, "_prepare_4d_causal_attention_mask_with_cache_position", None
                )

            # If it's not defined, it means the model uses the new general mask API
            if causal_mask_creation_function is None:  # can't be found
                token_type_ids = model_inputs.get("token_type_ids")
                position_ids = model_inputs.get(position_ids_key)
                # Some models may overwrite the general one
                causal_mask_creation_function = getattr(self, "create_masks_for_generate", create_masks_for_generate)
                attention_mask = causal_mask_creation_function(
                    config=self.config,
                    # we only need batch size, seq_length and dtype here - we don't care about the values of the embeddings
                    input_embeds=torch.empty((batch_size, sequence_length), dtype=self.dtype),
                    attention_mask=attention_mask,
                    cache_position=cache_position,
                    past_key_values=past_key_values,
                    position_ids=position_ids,
                    token_type_ids=token_type_ids,
                )
            else:
                attention_mask = causal_mask_creation_function(
                    attention_mask,
                    sequence_length=sequence_length,
                    target_length=past_key_values.get_max_cache_shape(),
                    dtype=self.dtype,
                    cache_position=cache_position,
                    batch_size=batch_size,
                    config=self.config,
                    past_key_values=past_key_values,
                )
        if attention_mask is not None:
            model_inputs[attention_mask_key] = attention_mask

        if encoder_attention_mask is not None:
            model_inputs["attention_mask"] = encoder_attention_mask

        # 7. Forward ALL kwargs that are uninitialized (e.g. `use_cache`).
        for key, value in kwargs.items():
            if key not in model_inputs:
                model_inputs[key] = value

        # 8. Remove unexpected `generate` inputs (TODO @joao: fix trainer and examples)
        model_inputs.pop("labels", None)
        return model_inputs

    def _prepare_model_inputs(
        self,
        inputs: Optional[torch.Tensor] = None,
        bos_token_id: Optional[torch.Tensor] = None,
        model_kwargs: Optional[dict[str, torch.Tensor]] = None,
    ) -> tuple[torch.Tensor, Optional[str], dict[str, torch.Tensor]]:
        """
        This function extracts the model-specific `inputs` for generation.
        """
        # 1. retrieve all kwargs that are non-None or non-model input related.
        # some encoder-decoder models have different names for model and encoder
        if (
            self.config.is_encoder_decoder
            and hasattr(self, "encoder")
            and self.encoder.main_input_name != self.main_input_name
        ):
            input_name = self.encoder.main_input_name
        else:
            input_name = self.main_input_name

        model_kwargs = {k: v for k, v in model_kwargs.items() if v is not None or k != input_name}

        # 2. check whether model_input_name is passed as kwarg
        # if yes and `inputs` is None use kwarg inputs
        inputs_kwarg = model_kwargs.pop(input_name, None)
        if inputs_kwarg is not None and inputs is not None:
            raise ValueError(
                f"`inputs`: {inputs}` were passed alongside {input_name} which is not allowed. "
                f"Make sure to either pass {inputs} or {input_name}=..."
            )
        elif inputs_kwarg is not None:
            inputs = inputs_kwarg

        # 3. In the presence of `inputs_embeds` for text models:
        # - decoder-only models should complain if the user attempts to pass `inputs_embeds`, but the model
        # doesn't have its forwarding implemented. `inputs_embeds` is kept in `model_kwargs` and can coexist with
        # input_ids (`inputs_embeds` will be used in the 1st generation step, as opposed to `input_ids`)
        # - encoder-decoder models should complain if the user attempts to pass `inputs_embeds` and `input_ids`, and
        # pull the former to inputs. It will be used in place of `input_ids` to get the encoder hidden states.
        if input_name == "input_ids" and "inputs_embeds" in model_kwargs:
            if model_kwargs["inputs_embeds"] is None:
                model_kwargs.pop("inputs_embeds")
            elif not self.config.is_encoder_decoder:
                has_inputs_embeds_forwarding = "inputs_embeds" in set(
                    inspect.signature(self.prepare_inputs_for_generation).parameters.keys()
                )
                if not has_inputs_embeds_forwarding:
                    raise ValueError(
                        f"You passed `inputs_embeds` to `.generate()`, but the model class {self.__class__.__name__} "
                        "doesn't have its forwarding implemented. See the GPT2 implementation for an example "
                        "(https://github.com/huggingface/transformers/pull/21405), and feel free to open a PR with it!"
                    )
                # In this case, `input_ids` is moved to the `model_kwargs`, so a few automations (like the creation of
                # the attention mask) can rely on the actual model input.
                model_kwargs["input_ids"] = self._maybe_initialize_input_ids_for_generation(
                    inputs, bos_token_id, model_kwargs=model_kwargs
                )
                inputs, input_name = model_kwargs["inputs_embeds"], "inputs_embeds"
            else:
                if inputs is not None:
                    raise ValueError("You passed `inputs_embeds` and `input_ids` to `.generate()`. Please pick one.")
                inputs, input_name = model_kwargs["inputs_embeds"], "inputs_embeds"

        # 4. if `inputs` is still None, try to create `input_ids` from BOS token
        inputs = self._maybe_initialize_input_ids_for_generation(inputs, bos_token_id, model_kwargs)
        return inputs, input_name, model_kwargs

    def _maybe_initialize_input_ids_for_generation(
        self,
        inputs: Optional[torch.Tensor] = None,
        bos_token_id: Optional[torch.Tensor] = None,
        model_kwargs: Optional[dict[str, torch.Tensor]] = None,
    ) -> torch.LongTensor:
        """Initializes input ids for generation, if necessary."""
        if inputs is not None:
            return inputs

        encoder_outputs = model_kwargs.get("encoder_outputs")
        if self.config.is_encoder_decoder and encoder_outputs is not None:
            # make dummy input_ids with value -100, as a sanity check ensuring that they won't be used for encoding
            shape = encoder_outputs.last_hidden_state.size()[:-1]
            return torch.ones(shape, dtype=torch.long, device=self.device) * -100

        # If there is some tensor in `model_kwargs`, we can infer the batch size from it. This is helpful with
        # soft-prompting or in multimodal implementations built on top of decoder-only language models.
        batch_size = 1
        for value in model_kwargs.values():
            if isinstance(value, torch.Tensor):
                batch_size = value.shape[0]
                break

        if "inputs_embeds" in model_kwargs:
            return torch.ones((batch_size, 0), dtype=torch.long, device=self.device)

        if bos_token_id is None:
            raise ValueError("`bos_token_id` has to be defined when no `input_ids` are provided.")

        return torch.ones((batch_size, 1), dtype=torch.long, device=self.device) * bos_token_id

    def _prepare_attention_mask_for_generation(
        self,
        inputs_tensor: torch.Tensor,
        generation_config: GenerationConfig,
        model_kwargs: dict[str, Any],
    ) -> torch.LongTensor:
        pad_token_id = generation_config._pad_token_tensor
        eos_token_id = generation_config._eos_token_tensor

        # `input_ids` may be present in the model kwargs, instead of being the main input (e.g. multimodal model)
        if "input_ids" in model_kwargs and model_kwargs["input_ids"].shape[1] > 0:
            inputs_tensor = model_kwargs["input_ids"]

        # No information for attention mask inference -> return default attention mask
        default_attention_mask = torch.ones(inputs_tensor.shape[:2], dtype=torch.long, device=inputs_tensor.device)
        if pad_token_id is None:
            return default_attention_mask

        is_input_ids = len(inputs_tensor.shape) == 2 and inputs_tensor.dtype in [torch.int, torch.long]
        if not is_input_ids:
            return default_attention_mask

        is_pad_token_in_inputs = (pad_token_id is not None) and (
            isin_mps_friendly(elements=inputs_tensor, test_elements=pad_token_id).any()
        )
        is_pad_token_not_equal_to_eos_token_id = (eos_token_id is None) or ~(
            isin_mps_friendly(elements=eos_token_id, test_elements=pad_token_id).any()
        )
        can_infer_attention_mask = is_pad_token_in_inputs * is_pad_token_not_equal_to_eos_token_id
        attention_mask_from_padding = inputs_tensor.ne(pad_token_id).long()

        attention_mask = (
            attention_mask_from_padding * can_infer_attention_mask + default_attention_mask * ~can_infer_attention_mask
        )
        return attention_mask

    def _prepare_encoder_decoder_kwargs_for_generation(
        self,
        inputs_tensor: torch.Tensor,
        model_kwargs,
        model_input_name: Optional[str],
        generation_config: GenerationConfig,
    ) -> dict[str, Any]:
        # 1. get encoder
        encoder = self.get_encoder()
        # Compatibility with Accelerate big model inference: we need the encoder to outputs stuff on the same device
        # as the inputs.
        if hasattr(self, "hf_device_map"):
            if hasattr(encoder, "_hf_hook"):
                encoder._hf_hook.io_same_device = True
            else:
                add_hook_to_module(encoder, AlignDevicesHook(io_same_device=True))

        # 2. Prepare encoder args and encoder kwargs from model kwargs and generation config.
        irrelevant_prefix = ["decoder_", "cross_attn", "use_cache"]
        encoder_kwargs = {
            argument: value
            for argument, value in model_kwargs.items()
            if not any(argument.startswith(p) for p in irrelevant_prefix)
        }
        encoder_signature = set(inspect.signature(encoder.forward).parameters)
        encoder_accepts_wildcard = "kwargs" in encoder_signature or "model_kwargs" in encoder_signature
        if not encoder_accepts_wildcard:
            encoder_kwargs = {
                argument: value for argument, value in encoder_kwargs.items() if argument in encoder_signature
            }
        encoder_kwargs["output_attentions"] = generation_config.output_attentions
        encoder_kwargs["output_hidden_states"] = generation_config.output_hidden_states

        # 3. make sure that encoder returns `ModelOutput`
        model_input_name = model_input_name if model_input_name is not None else self.main_input_name
        encoder_kwargs["return_dict"] = True
        encoder_kwargs[model_input_name] = inputs_tensor
        model_kwargs["encoder_outputs"]: ModelOutput = encoder(**encoder_kwargs)  # type: ignore

        return model_kwargs

    def _prepare_decoder_input_ids_for_generation(
        self,
        batch_size: int,
        model_input_name: str,
        model_kwargs: dict[str, torch.Tensor],
        decoder_start_token_id: torch.Tensor,
        device: Optional[torch.device] = None,
    ) -> tuple[torch.LongTensor, dict[str, torch.Tensor]]:
        """Prepares `decoder_input_ids` for generation with encoder-decoder models"""
        # 1. Check whether the user has defined `decoder_input_ids` manually. To facilitate in terms of input naming,
        # we also allow the user to pass it under `input_ids`, if the encoder does not use it as the main input.
        if model_kwargs is not None and "decoder_input_ids" in model_kwargs:
            decoder_input_ids = model_kwargs.pop("decoder_input_ids")
        elif "input_ids" in model_kwargs and model_input_name != "input_ids":
            decoder_input_ids = model_kwargs.pop("input_ids")
        else:
            decoder_input_ids = None

        # 2. `decoder_start_token_id` must have shape (batch_size, 1)
        if device is None:
            device = self.device
        if decoder_start_token_id.ndim == 1:
            if decoder_start_token_id.shape[0] != batch_size:
                raise ValueError(
                    f"`decoder_start_token_id` expected to have length {batch_size} but got {decoder_start_token_id.shape[0]}"
                )
            decoder_start_token_id = decoder_start_token_id.view(-1, 1)
        else:
            decoder_start_token_id = (
                torch.ones((batch_size, 1), dtype=torch.long, device=device) * decoder_start_token_id
            )

        # 3. Encoder-decoder models expect the `decoder_input_ids` to start with a special token. Let's ensure that.
        # no user input -> use decoder_start_token_id as decoder_input_ids
        if decoder_input_ids is None:
            decoder_input_ids = decoder_start_token_id
        # exception: Donut checkpoints have task-specific decoder starts and don't expect a BOS token. Note that the
        # original checkpoints can't be detected through `self.__class__.__name__.lower()`, needing custom logic.
        # See: https://github.com/huggingface/transformers/pull/31470
        elif "donut" in self.__class__.__name__.lower() or (
            self.config.model_type == "vision-encoder-decoder" and "donut" in self.config.encoder.model_type.lower()
        ):
            pass
        elif self.config.model_type in ["whisper"]:
            pass
        # user input but doesn't start with decoder_start_token_id -> prepend decoder_start_token_id (and adjust
        # decoder_attention_mask if provided)
        elif (decoder_input_ids[:, 0] != decoder_start_token_id[:, 0]).all().item():
            decoder_input_ids = torch.cat([decoder_start_token_id, decoder_input_ids], dim=-1)
            if "decoder_attention_mask" in model_kwargs:
                decoder_attention_mask = model_kwargs["decoder_attention_mask"]
                decoder_attention_mask = torch.cat(
                    (torch.ones_like(decoder_attention_mask)[:, :1], decoder_attention_mask),
                    dim=-1,
                )
                model_kwargs["decoder_attention_mask"] = decoder_attention_mask

        return decoder_input_ids, model_kwargs

    @staticmethod
    def _expand_inputs_for_generation(
        expand_size: int = 1,
        is_encoder_decoder: bool = False,
        input_ids: Optional[torch.LongTensor] = None,
        **model_kwargs,
    ) -> tuple[torch.LongTensor, dict[str, Any]]:
        """Expands tensors from [batch_size, ...] to [batch_size * expand_size, ...]"""
        # Do not call torch.repeat_interleave if expand_size is 1 because it clones
        # the input tensor and thus requires more memory although no change is applied
        if expand_size == 1:
            return input_ids, model_kwargs

        def _expand_dict_for_generation(dict_to_expand):
            for key in dict_to_expand:
                if (
                    key != "cache_position"
                    and dict_to_expand[key] is not None
                    and isinstance(dict_to_expand[key], torch.Tensor)
                ):
                    dict_to_expand[key] = dict_to_expand[key].repeat_interleave(expand_size, dim=0)
            return dict_to_expand

        if input_ids is not None:
            input_ids = input_ids.repeat_interleave(expand_size, dim=0)

        model_kwargs = _expand_dict_for_generation(model_kwargs)

        if is_encoder_decoder:
            if model_kwargs.get("encoder_outputs") is None:
                raise ValueError("If `is_encoder_decoder` is True, make sure that `encoder_outputs` is defined.")
            model_kwargs["encoder_outputs"] = _expand_dict_for_generation(model_kwargs["encoder_outputs"])

        return input_ids, model_kwargs

    def _update_model_kwargs_for_generation(
        self,
        outputs: ModelOutput,
        model_kwargs: dict[str, Any],
        is_encoder_decoder: bool = False,
        num_new_tokens: int = 1,
    ) -> dict[str, Any]:
        # update past_key_values keeping its naming used in model code
        for possible_cache_name in ALL_CACHE_NAMES:
            if possible_cache_name in outputs:
                # TODO (joao): remove output/input mismatch when these old models (xlnet, reformer) are deprecated
                if possible_cache_name in ("past_buckets_states", "mems"):
                    cache_name = "past_key_values"
                else:
                    cache_name = possible_cache_name
                model_kwargs[cache_name] = getattr(outputs, possible_cache_name)
                break

        # update token_type_ids with last value
        if "token_type_ids" in model_kwargs:
            token_type_ids = model_kwargs["token_type_ids"]
            model_kwargs["token_type_ids"] = torch.cat([token_type_ids, token_type_ids[:, -1].unsqueeze(-1)], dim=-1)

        if not is_encoder_decoder:
            # update attention mask
            if "attention_mask" in model_kwargs:
                attention_mask = model_kwargs["attention_mask"]
                model_kwargs["attention_mask"] = torch.cat(
                    [attention_mask, attention_mask.new_ones((attention_mask.shape[0], 1))], dim=-1
                )
        else:
            # update decoder attention mask
            if "decoder_attention_mask" in model_kwargs:
                decoder_attention_mask = model_kwargs["decoder_attention_mask"]
                model_kwargs["decoder_attention_mask"] = torch.cat(
                    [decoder_attention_mask, decoder_attention_mask.new_ones((decoder_attention_mask.shape[0], 1))],
                    dim=-1,
                )

        if model_kwargs.get("use_cache", True):
            model_kwargs["cache_position"] = model_kwargs["cache_position"][-1:] + num_new_tokens
        else:
            past_positions = model_kwargs.pop("cache_position")
            new_positions = torch.arange(
                past_positions[-1] + 1, past_positions[-1] + num_new_tokens + 1, dtype=past_positions.dtype
            ).to(past_positions.device)
            model_kwargs["cache_position"] = torch.cat((past_positions, new_positions))
        return model_kwargs

    def _get_candidate_generator(
        self,
        generation_config: GenerationConfig,
        input_ids: torch.LongTensor,
        inputs_tensor: torch.Tensor,
        logits_processor: LogitsProcessorList,
        model_kwargs: dict,
        assistant_model: Optional["PreTrainedModel"] = None,
        target_tokenizer: Optional["PreTrainedTokenizerBase"] = None,
        assistant_tokenizer: Optional["PreTrainedTokenizerBase"] = None,
    ) -> CandidateGenerator:
        """
        Returns the candidate generator to be used in `assisted_generation`
        """
        different_tokenizers = all(v is not None for v in (assistant_model, target_tokenizer, assistant_tokenizer))

        if generation_config.assistant_early_exit is not None:
            candidate_generator = EarlyExitCandidateGenerator(
                input_ids=input_ids,
                assistant_model=self,
                generation_config=generation_config,
                model_kwargs=model_kwargs,
                inputs_tensor=inputs_tensor,
                logits_processor=logits_processor,
            )
        elif generation_config.prompt_lookup_num_tokens is not None:
            candidate_generator = PromptLookupCandidateGenerator(
                eos_token_id=generation_config._eos_token_tensor,
                num_output_tokens=generation_config.prompt_lookup_num_tokens,
                max_matching_ngram_size=generation_config.max_matching_ngram_size,
                max_length=generation_config.max_length,
            )
        elif different_tokenizers:
            if generation_config.do_sample is True:
                atm_translator = AssistantVocabTranslatorCache.get_translator(
                    target_tokenizer,
                    assistant_tokenizer,
                    self.config.get_sub_config(modality="text", decoder=True).vocab_size,
                    assistant_model=assistant_model,
                    assistant_prune_lm_head=True,  # prune LM head of assistant model
                )
                # Since we prune the LM head, we cannot use the repetition penalty on the assistant model due to mismatches between token ids and logits index
                assistant_model.generation_config.repetition_penalty = None
                candidate_generator = UniversalSpeculativeDecodingGenerator(
                    input_ids=input_ids,
                    assistant_model=assistant_model,
                    generation_config=generation_config,
                    model_kwargs=model_kwargs,
                    inputs_tensor=inputs_tensor,
                    logits_processor=logits_processor,
                    target_tokenizer=target_tokenizer,
                    assistant_tokenizer=assistant_tokenizer,
                    atm_translator=atm_translator,
                )
            elif generation_config.do_sample is False:
                candidate_generator = AssistedCandidateGeneratorDifferentTokenizers(
                    input_ids=input_ids,
                    assistant_model=assistant_model,
                    generation_config=generation_config,
                    model_kwargs=model_kwargs,
                    inputs_tensor=inputs_tensor,
                    logits_processor=logits_processor,
                    target_tokenizer=target_tokenizer,
                    assistant_tokenizer=assistant_tokenizer,
                )
            else:
                raise ValueError(
                    f"Invalid value for `do_sample`: expected a boolean, got {type(generation_config.do_sample).__name__}"
                )
        else:
            candidate_generator = AssistedCandidateGenerator(
                input_ids=input_ids,
                assistant_model=assistant_model,
                generation_config=generation_config,
                model_kwargs=model_kwargs,
                inputs_tensor=inputs_tensor,
                logits_processor=logits_processor,
            )
        return candidate_generator

    def _get_logits_processor(
        self,
        generation_config: GenerationConfig,
        input_ids_seq_length: Optional[int] = None,
        encoder_input_ids: torch.LongTensor = None,
        prefix_allowed_tokens_fn: Optional[Callable[[int, torch.Tensor], list[int]]] = None,
        logits_processor: Optional[LogitsProcessorList] = None,
        device: Optional[str] = None,
        model_kwargs: Optional[dict[str, Any]] = None,
        negative_prompt_ids: Optional[torch.Tensor] = None,
        negative_prompt_attention_mask: Optional[torch.Tensor] = None,
    ) -> LogitsProcessorList:
        """
        This class returns a [`LogitsProcessorList`] list object that contains all relevant [`LogitsProcessor`]
        instances used to modify the scores of the language model head.
        """
        # instantiate processors list
        processors = LogitsProcessorList()
        if logits_processor is None:
            logits_processor = []

        if generation_config.guidance_scale is not None and generation_config.guidance_scale != 1:
            processors.append(
                UnbatchedClassifierFreeGuidanceLogitsProcessor(
                    generation_config.guidance_scale,
                    self,
                    unconditional_ids=negative_prompt_ids,
                    unconditional_attention_mask=negative_prompt_attention_mask,
                    use_cache=generation_config.use_cache,
                )
            )
        if generation_config.sequence_bias is not None:
            processors.append(SequenceBiasLogitsProcessor(sequence_bias=generation_config.sequence_bias))

        if (
            generation_config.encoder_repetition_penalty is not None
            and generation_config.encoder_repetition_penalty != 1.0
        ):
            if len(encoder_input_ids.shape) == 2:
                processors.append(
                    EncoderRepetitionPenaltyLogitsProcessor(
                        penalty=generation_config.encoder_repetition_penalty,
                        encoder_input_ids=encoder_input_ids,
                    )
                )
            else:
                warnings.warn(
                    "Passing `encoder_repetition_penalty` requires some form of `input_ids` to be passed to "
                    "`generate`, ignoring the argument.",
                    UserWarning,
                )
        if generation_config.repetition_penalty is not None and generation_config.repetition_penalty != 1.0:
            processors.append(RepetitionPenaltyLogitsProcessor(penalty=generation_config.repetition_penalty))
        if generation_config.no_repeat_ngram_size is not None and generation_config.no_repeat_ngram_size > 0:
            processors.append(NoRepeatNGramLogitsProcessor(generation_config.no_repeat_ngram_size))
        if (
            generation_config.encoder_no_repeat_ngram_size is not None
            and generation_config.encoder_no_repeat_ngram_size > 0
        ):
            if len(encoder_input_ids.shape) == 2:
                processors.append(
                    EncoderNoRepeatNGramLogitsProcessor(
                        generation_config.encoder_no_repeat_ngram_size,
                        encoder_input_ids,
                    )
                )
            else:
                warnings.warn(
                    "Passing `encoder_no_repeat_ngram_size` requires some form of `input_ids` to be passed to "
                    "`generate`, ignoring the argument.",
                    UserWarning,
                )
        if generation_config.bad_words_ids is not None:
            processors.append(
                NoBadWordsLogitsProcessor(
                    generation_config.bad_words_ids,
                    generation_config._eos_token_tensor,
                )
            )
        if (
            generation_config.min_length is not None
            and getattr(generation_config, "_eos_token_tensor", None) is not None
            and generation_config.min_length > 0
        ):
            processors.append(
                MinLengthLogitsProcessor(
                    generation_config.min_length,
                    generation_config._eos_token_tensor,
                    device=device,
                )
            )
        if (
            generation_config.min_new_tokens is not None
            and getattr(generation_config, "_eos_token_tensor", None) is not None
            and generation_config.min_new_tokens > 0
        ):
            processors.append(
                MinNewTokensLengthLogitsProcessor(
                    input_ids_seq_length,
                    generation_config.min_new_tokens,
                    generation_config._eos_token_tensor,
                    device=device,
                )
            )
        if prefix_allowed_tokens_fn is not None:
            processors.append(
                PrefixConstrainedLogitsProcessor(
                    prefix_allowed_tokens_fn,
                    generation_config.num_beams,
                )
            )
        if generation_config.forced_bos_token_id is not None:
            processors.append(
                ForcedBOSTokenLogitsProcessor(
                    generation_config.forced_bos_token_id,
                )
            )
        if generation_config.forced_eos_token_id is not None:
            processors.append(
                ForcedEOSTokenLogitsProcessor(
                    generation_config.max_length,
                    generation_config.forced_eos_token_id,
                    device=device,
                )
            )
        if generation_config.remove_invalid_values is True:
            processors.append(InfNanRemoveLogitsProcessor())
        if generation_config.exponential_decay_length_penalty is not None:
            processors.append(
                ExponentialDecayLengthPenalty(
                    generation_config.exponential_decay_length_penalty,
                    generation_config._eos_token_tensor,
                    input_ids_seq_length,
                )
            )
        if generation_config.suppress_tokens is not None:
            processors.append(
                SuppressTokensLogitsProcessor(
                    generation_config.suppress_tokens,
                    device=device,
                )
            )
        if generation_config.begin_suppress_tokens is not None:
            begin_index = input_ids_seq_length
            begin_index = (
                begin_index
                if (input_ids_seq_length > 1 or generation_config.forced_bos_token_id is None)
                else begin_index + 1
            )
            processors.append(
                SuppressTokensAtBeginLogitsProcessor(
                    generation_config.begin_suppress_tokens,
                    begin_index,
                    device=device,
                )
            )

        # TODO (joao): find a strategy to specify the order of the processors
        processors = self._merge_criteria_processor_list(processors, logits_processor)

        # Processors previously known as `LogitsWarpers`, only applied with sampling strategies
        if generation_config.do_sample:
            # In beam methods, we need to keep at least one non-eos token to explore continuations that might have a
            # better score (i.e. keep len(list(generation_config._eos_token_tensor)) + 1)
            if generation_config.num_beams > 1:
                if isinstance(generation_config._eos_token_tensor, list):
                    min_tokens_to_keep = len(generation_config._eos_token_tensor) + 1
                elif isinstance(generation_config._eos_token_tensor, torch.Tensor):
                    min_tokens_to_keep = generation_config._eos_token_tensor.shape[0] + 1
                else:
                    min_tokens_to_keep = 2
            else:
                min_tokens_to_keep = 1

            # the following idea is largely copied from this PR: https://github.com/huggingface/transformers/pull/5420/files
            # all samplers can be found in `generation_utils_samplers.py`
            if generation_config.temperature is not None and generation_config.temperature != 1.0:
                processors.append(TemperatureLogitsWarper(generation_config.temperature))
            if generation_config.top_k is not None and generation_config.top_k != 0:
                processors.append(
                    TopKLogitsWarper(top_k=generation_config.top_k, min_tokens_to_keep=min_tokens_to_keep)
                )
            if generation_config.top_p is not None and generation_config.top_p < 1.0:
                processors.append(
                    TopPLogitsWarper(top_p=generation_config.top_p, min_tokens_to_keep=min_tokens_to_keep)
                )
            if generation_config.min_p is not None:
                # Applied after temperature scaling (see https://github.com/ggerganov/llama.cpp/pull/3841#issuecomment-2073826084)
                processors.append(
                    MinPLogitsWarper(min_p=generation_config.min_p, min_tokens_to_keep=min_tokens_to_keep)
                )
            if generation_config.typical_p is not None and generation_config.typical_p < 1.0:
                processors.append(
                    TypicalLogitsWarper(mass=generation_config.typical_p, min_tokens_to_keep=min_tokens_to_keep)
                )
            if generation_config.epsilon_cutoff is not None and 0.0 < generation_config.epsilon_cutoff < 1.0:
                processors.append(
                    EpsilonLogitsWarper(
                        epsilon=generation_config.epsilon_cutoff, min_tokens_to_keep=min_tokens_to_keep
                    )
                )
            if generation_config.eta_cutoff is not None and 0.0 < generation_config.eta_cutoff < 1.0:
                processors.append(
                    EtaLogitsWarper(
                        epsilon=generation_config.eta_cutoff, min_tokens_to_keep=min_tokens_to_keep, device=device
                    )
                )

        # Watermarking should be after all logits processing is finished (see #34630)
        if generation_config.watermarking_config is not None:
            processors.append(
                generation_config.watermarking_config.construct_processor(
                    self.config.get_sub_config(modality="text", decoder=True).vocab_size, device
                )
            )

        # `LogitNormalization` should always be the last logit processor, when present
        if generation_config.renormalize_logits is True:
            processors.append(LogitNormalization())
        return processors

    def _get_stopping_criteria(
        self,
        generation_config: GenerationConfig,
        stopping_criteria: Optional[StoppingCriteriaList],
        tokenizer: Optional["PreTrainedTokenizerBase"] = None,
    ) -> StoppingCriteriaList:
        criteria = StoppingCriteriaList()
        if generation_config.max_length is not None:
            max_position_embeddings = getattr(self.config, "max_position_embeddings", None)
            criteria.append(
                MaxLengthCriteria(
                    max_length=generation_config.max_length,
                    max_position_embeddings=max_position_embeddings,
                )
            )
        if generation_config.max_time is not None:
            criteria.append(MaxTimeCriteria(max_time=generation_config.max_time))
        if generation_config.stop_strings is not None:
            if tokenizer is None:
                raise ValueError(
                    "There are one or more stop strings, either in the arguments to `generate` or in the "
                    "model's generation config, but we could not locate a tokenizer. When generating with "
                    "stop strings, you must pass the model's tokenizer to the `tokenizer` argument of `generate`."
                )
            criteria.append(StopStringCriteria(stop_strings=generation_config.stop_strings, tokenizer=tokenizer))
        if generation_config._eos_token_tensor is not None:
            criteria.append(EosTokenCriteria(eos_token_id=generation_config._eos_token_tensor))
        if (
            generation_config.is_assistant
            and generation_config.assistant_confidence_threshold is not None
            and generation_config.assistant_confidence_threshold > 0
        ):
            criteria.append(
                ConfidenceCriteria(assistant_confidence_threshold=generation_config.assistant_confidence_threshold)
            )
        criteria = self._merge_criteria_processor_list(criteria, stopping_criteria)
        return criteria

    def _merge_criteria_processor_list(
        self,
        default_list: Union[LogitsProcessorList, StoppingCriteriaList],
        custom_list: Union[LogitsProcessorList, StoppingCriteriaList],
    ) -> Union[LogitsProcessorList, StoppingCriteriaList]:
        """
        Merge user-defined processors/criteria with the ones instantiated inside `generate`. In case the same
        processor/criteria is present on both lists, use the user-defined one.

        (Note: up to v4.49.0, this function threw an exception is the same logit processor was found twice.)
        """
        if len(custom_list) == 0:
            return default_list

        final_list = type(default_list)()
        for default in default_list:
            using_custom = False
            for custom in custom_list:
                if type(custom) is type(default):
                    object_type = "stopping criteria" if isinstance(custom, StoppingCriteria) else "logits processor"
                    logger.warning_once(
                        f"A custom {object_type} of type {type(custom)} has been passed to `.generate()`, but it "
                        f"was also created in `.generate()`, given its parameterization. The custom {type(custom)} "
                        f"will take precedence. Please check the docstring of {type(custom)} to see related "
                        "`.generate()` flags."
                    )
                    final_list.append(custom)
                    using_custom = True
                    break
            if not using_custom:
                final_list.append(default)

        for custom in custom_list:
            if custom not in final_list:
                final_list.append(custom)
        return final_list

    def compute_transition_scores(
        self,
        sequences: torch.Tensor,
        scores: tuple[torch.Tensor],
        beam_indices: Optional[torch.Tensor] = None,
        normalize_logits: bool = False,
    ) -> torch.Tensor:
        """
        Computes the transition scores of sequences given the generation scores (and beam indices, if beam search was
        used). This is a convenient method to quickly obtain the scores of the selected tokens at generation time.

        Parameters:
            sequences (`torch.LongTensor`):
                The generated sequences. The second dimension (sequence_length) is either equal to `max_length` or
                shorter if all batches finished early due to the `eos_token_id`.
            scores (`tuple(torch.FloatTensor)`):
                Transition scores for each vocabulary token at each generation step. Beam transition scores consisting
                of log probabilities of tokens conditioned on log softmax of previously generated tokens in this beam.
                Tuple of `torch.FloatTensor` with up to `max_new_tokens` elements (one element for each generated token),
                with each tensor of shape `(batch_size*num_beams, config.vocab_size)`.
            beam_indices (`torch.LongTensor`, *optional*):
                Beam indices of generated token id at each generation step. `torch.LongTensor` of shape
                `(batch_size*num_return_sequences, sequence_length)`. Only required if a `num_beams>1` at
                generate-time.
            normalize_logits (`bool`, *optional*, defaults to `False`):
                Whether to normalize the logits (which, for legacy reasons, may be unnormalized).

        Return:
            `torch.Tensor`: A `torch.Tensor` of shape `(batch_size*num_return_sequences, sequence_length)` containing
                the transition scores (logits)

        Examples:

        ```python
        >>> from transformers import GPT2Tokenizer, AutoModelForCausalLM
        >>> import numpy as np

        >>> tokenizer = GPT2Tokenizer.from_pretrained("gpt2")
        >>> model = AutoModelForCausalLM.from_pretrained("openai-community/gpt2")
        >>> tokenizer.pad_token_id = tokenizer.eos_token_id
        >>> inputs = tokenizer(["Today is"], return_tensors="pt")

        >>> # Example 1: Print the scores for each token generated with Greedy Search
        >>> outputs = model.generate(**inputs, max_new_tokens=5, return_dict_in_generate=True, output_scores=True)
        >>> transition_scores = model.compute_transition_scores(
        ...     outputs.sequences, outputs.scores, normalize_logits=True
        ... )
        >>> # input_length is the length of the input prompt for decoder-only models, like the GPT family, and 1 for
        >>> # encoder-decoder models, like BART or T5.
        >>> input_length = 1 if model.config.is_encoder_decoder else inputs.input_ids.shape[1]
        >>> generated_tokens = outputs.sequences[:, input_length:]
        >>> for tok, score in zip(generated_tokens[0], transition_scores[0]):
        ...     # | token | token string | log probability | probability
        ...     print(f"| {tok:5d} | {tokenizer.decode(tok):8s} | {score.numpy():.3f} | {np.exp(score.numpy()):.2%}")
        |   262 |  the     | -1.414 | 24.33%
        |  1110 |  day     | -2.609 | 7.36%
        |   618 |  when    | -2.010 | 13.40%
        |   356 |  we      | -1.859 | 15.58%
        |   460 |  can     | -2.508 | 8.14%

        >>> # Example 2: Reconstruct the sequence scores from Beam Search
        >>> outputs = model.generate(
        ...     **inputs,
        ...     max_new_tokens=5,
        ...     num_beams=4,
        ...     num_return_sequences=4,
        ...     return_dict_in_generate=True,
        ...     output_scores=True,
        ... )
        >>> transition_scores = model.compute_transition_scores(
        ...     outputs.sequences, outputs.scores, outputs.beam_indices, normalize_logits=False
        ... )
        >>> # If you sum the generated tokens' scores and apply the length penalty, you'll get the sequence scores.
        >>> # Tip 1: recomputing the scores is only guaranteed to match with `normalize_logits=False`. Depending on the
        >>> # use case, you might want to recompute it with `normalize_logits=True`.
        >>> # Tip 2: the output length does NOT include the input length
        >>> output_length = np.sum(transition_scores.numpy() < 0, axis=1)
        >>> length_penalty = model.generation_config.length_penalty
        >>> reconstructed_scores = transition_scores.sum(axis=1) / (output_length**length_penalty)
        >>> print(np.allclose(outputs.sequences_scores, reconstructed_scores))
        True
        ```"""
        # 1. In absence of `beam_indices`, we can assume that we come from e.g. greedy search, which is equivalent
        # to a beam search approach were the first (and only) beam is always selected
        if beam_indices is None:
            beam_indices = torch.arange(scores[0].shape[0]).view(-1, 1).to(sequences.device)
            beam_indices = beam_indices.expand(-1, len(scores))

        # 2. reshape scores as [batch_size*vocab_size, # generation steps] with # generation steps being
        # seq_len - input_length
        scores = torch.stack(scores).reshape(len(scores), -1).transpose(0, 1)

        # 3. Optionally normalize the logits (across the vocab dimension)
        if normalize_logits:
            scores = scores.reshape(
                -1, self.config.get_sub_config(modality="text", decoder=True).vocab_size, scores.shape[-1]
            )
            scores = torch.nn.functional.log_softmax(scores, dim=1)
            scores = scores.reshape(-1, scores.shape[-1])

        # 4. cut beam_indices to longest beam length
        beam_indices_mask = beam_indices < 0
        max_beam_length = (1 - beam_indices_mask.long()).sum(-1).max()
        beam_indices = beam_indices.clone()[:, :max_beam_length]
        beam_indices_mask = beam_indices_mask[:, :max_beam_length]

        # 5. Set indices of beams that finished early to 0; such indices will be masked correctly afterwards
        beam_indices[beam_indices_mask] = 0

        # 6. multiply beam_indices with vocab size to gather correctly from scores
        beam_sequence_indices = beam_indices * self.config.get_sub_config(modality="text", decoder=True).vocab_size

        # 7. Define which indices contributed to scores
        cut_idx = sequences.shape[-1] - max_beam_length
        indices = sequences[:, cut_idx:] + beam_sequence_indices

        # 8. Compute scores
        transition_scores = scores.gather(0, indices)

        # 9. Mask out transition_scores of beams that stopped early
        transition_scores[beam_indices_mask] = 0

        return transition_scores

    def _validate_generation_mode(self, generation_mode, generation_mode_kwargs):
        if generation_mode == GenerationMode.BEAM_SEARCH and "streamer" in generation_mode_kwargs:
            raise ValueError(
                "`streamer` cannot be used with beam search (yet!). Make sure that `num_beams` is set to 1."
            )

<<<<<<< HEAD
        doc_reference = (
            "(see https://huggingface.co/docs/transformers/en/generation_strategies#universal-assisted-decoding)"
        )
        if (
            self.config.get_sub_config(modality="text", decoder=True).vocab_size
            == assistant_model.config.get_sub_config(modality="text", decoder=True).vocab_size
        ):
            if assistant_tokenizer is not None:
                raise ValueError(
                    f"`assistant_tokenizer` is not required when the main and assistant models use the same tokenizer. Please omit `assistant_tokenizer` from `generate()` {doc_reference}."
                )
        else:
            if tokenizer is None or assistant_tokenizer is None:
                raise ValueError(
                    f"The main and assistant models have different tokenizers. Please provide `tokenizer` and `assistant_tokenizer` to `generate()` {doc_reference}."
=======
        if (assistant_model := generation_mode_kwargs.get("assistant_model")) is not None:
            if self.config.is_encoder_decoder and not assistant_model.config.is_encoder_decoder:
                attributes_to_check = ["encoder_attention_heads", "encoder_ffn_dim", "encoder_layers"]
                attributes_to_check = [attr for attr in dir(assistant_model.config) if attr in attributes_to_check]
                are_equal = all(
                    getattr(self.config, attr) == getattr(assistant_model.config, attr) for attr in attributes_to_check
>>>>>>> b67608f5
                )
                if not are_equal:
                    raise ValueError(
                        "The main model and the assistant don't have compatible encoder-dependent input shapes. "
                        "Ensure you load the assistant with the correct encoder-decoder class, e.g. `AutoModelForSpeechSeq2Seq` for Whisper."
                    )

            doc_reference = (
                "(see https://huggingface.co/docs/transformers/en/generation_strategies#universal-assisted-decoding)"
            )
            if self.config.get_text_config().vocab_size == assistant_model.config.get_text_config().vocab_size:
                if "assistant_tokenizer" in generation_mode_kwargs:
                    raise ValueError(
                        f"`assistant_tokenizer` is not required when the main and assistant models use the same tokenizer. Please omit `assistant_tokenizer` from `generate()` {doc_reference}."
                    )
            else:
                if "tokenizer" not in generation_mode_kwargs or "assistant_tokenizer" not in generation_mode_kwargs:
                    raise ValueError(
                        f"The main and assistant models have different tokenizers. Please provide `tokenizer` and `assistant_tokenizer` to `generate()` {doc_reference}."
                    )

    def _validate_model_kwargs(self, model_kwargs: dict[str, Any]):
        """Validates model kwargs for generation. Generate argument typos will also be caught here."""
        # Excludes arguments that are handled before calling any model function
        if self.config.is_encoder_decoder:
            for key in ["decoder_input_ids"]:
                model_kwargs.pop(key, None)

        unused_model_args = []
        model_args = set(inspect.signature(self.prepare_inputs_for_generation).parameters)
        # `kwargs`/`model_kwargs` is often used to handle optional forward pass inputs like `attention_mask`. If
        # `prepare_inputs_for_generation` doesn't accept them, then a stricter check can be made ;)
        if "kwargs" in model_args or "model_kwargs" in model_args:
            model_args |= set(inspect.signature(self.forward).parameters)

        # Encoder-Decoder models may also need Encoder arguments from `model_kwargs`
        if self.config.is_encoder_decoder:
            base_model = getattr(self, self.base_model_prefix, None)

            # allow encoder kwargs
            encoder = getattr(self, "encoder", None)
            # `MusicgenForConditionalGeneration` has `text_encoder` and `audio_encoder`.
            # Also, it has `base_model_prefix = "encoder_decoder"` but there is no `self.encoder_decoder`
            # TODO: A better way to handle this.
            if encoder is None and base_model is not None:
                encoder = getattr(base_model, "encoder", None)

            if encoder is not None:
                encoder_model_args = set(inspect.signature(encoder.forward).parameters)
                model_args |= encoder_model_args

            # allow decoder kwargs
            decoder = getattr(self, "decoder", None)
            if decoder is None and base_model is not None:
                decoder = getattr(base_model, "decoder", None)

            if decoder is not None:
                decoder_model_args = set(inspect.signature(decoder.forward).parameters)
                model_args |= {f"decoder_{x}" for x in decoder_model_args}

        for key, value in model_kwargs.items():
            if value is not None and key not in model_args:
                unused_model_args.append(key)

        if unused_model_args:
            raise ValueError(
                f"The following `model_kwargs` are not used by the model: {unused_model_args} (note: typos in the"
                " generate arguments will also show up in this list)"
            )

    def _validate_generated_length(self, generation_config, input_ids_length, has_default_max_length):
        """Performs validation related to the resulting generated length"""
        # 1. Max length warnings related to poor parameterization
        if has_default_max_length and generation_config.max_new_tokens is None and generation_config.max_length == 20:
            # 20 is the default max_length of the generation config
            warnings.warn(
                f"Using the model-agnostic default `max_length` (={generation_config.max_length}) to control the "
                "generation length. We recommend setting `max_new_tokens` to control the maximum length of the "
                "generation.",
                UserWarning,
            )
        if input_ids_length >= generation_config.max_length:
            input_ids_string = "decoder_input_ids" if self.config.is_encoder_decoder else "input_ids"
            raise ValueError(
                f"Input length of {input_ids_string} is {input_ids_length}, but `max_length` is set to"
                f" {generation_config.max_length}. This can lead to unexpected behavior. You should consider"
                " increasing `max_length` or, better yet, setting `max_new_tokens`."
            )

        # 2. Min length warnings due to unfeasible parameter combinations
        min_length_error_suffix = (
            " Generation will stop at the defined maximum length. You should decrease the minimum length and/or "
            "increase the maximum length."
        )
        if has_default_max_length:
            min_length_error_suffix += (
                f" Note that `max_length` is set to {generation_config.max_length}, its default value."
            )
        if generation_config.min_length is not None and generation_config.min_length > generation_config.max_length:
            warnings.warn(
                f"Unfeasible length constraints: `min_length` ({generation_config.min_length}) is larger than"
                f" the maximum possible length ({generation_config.max_length})." + min_length_error_suffix,
                UserWarning,
            )
        if generation_config.min_new_tokens is not None:
            min_length = generation_config.min_new_tokens + input_ids_length
            if min_length > generation_config.max_length:
                warnings.warn(
                    f"Unfeasible length constraints: `min_new_tokens` ({generation_config.min_new_tokens}), when "
                    f"added to the prompt length ({input_ids_length}), is larger than"
                    f" the maximum possible length ({generation_config.max_length})." + min_length_error_suffix,
                    UserWarning,
                )

    def _prepare_generated_length(
        self,
        generation_config,
        has_default_max_length,
        has_default_min_length,
        model_input_name,
        input_ids_length,
        inputs_tensor,
    ):
        """Prepared max and min length in generation configs to avoid clashes between similar attributes"""

        if generation_config.max_new_tokens is not None:
            if not has_default_max_length and generation_config.max_length is not None:
                logger.warning(
                    f"Both `max_new_tokens` (={generation_config.max_new_tokens}) and `max_length`(="
                    f"{generation_config.max_length}) seem to have been set. `max_new_tokens` will take precedence. "
                    "Please refer to the documentation for more information. "
                    "(https://huggingface.co/docs/transformers/main/en/main_classes/text_generation)"
                )
            generation_config.max_length = generation_config.max_new_tokens + input_ids_length

        # if both `inputs_embeds` and `input_ids` are passed, we do not correct the length
        # otherwise we need total length [inputs-embeds-len + new-tokens-len] to not go beyond indicated `max_length``
        elif (
            model_input_name == "inputs_embeds"
            and input_ids_length != inputs_tensor.shape[1]
            and not self.config.is_encoder_decoder
        ):
            generation_config.max_length -= inputs_tensor.shape[1]
        elif has_default_max_length:  # by default let's always generate 20 new tokens
            if generation_config.max_length == GenerationConfig().max_length:
                generation_config.max_length = generation_config.max_length + input_ids_length
                max_position_embeddings = getattr(self.config, "max_position_embeddings", None)
                if max_position_embeddings is not None:
                    generation_config.max_length = min(generation_config.max_length, max_position_embeddings)

        # same for min length
        if generation_config.min_new_tokens is not None:
            if not has_default_min_length:
                logger.warning(
                    f"Both `min_new_tokens` (={generation_config.min_new_tokens}) and `min_length`(="
                    f"{generation_config.min_length}) seem to have been set. `min_new_tokens` will take precedence. "
                    "Please refer to the documentation for more information. "
                    "(https://huggingface.co/docs/transformers/main/en/main_classes/text_generation)"
                )
            generation_config.min_length = generation_config.min_new_tokens + input_ids_length

        elif (
            model_input_name == "inputs_embeds"
            and input_ids_length != inputs_tensor.shape[1]
            and not self.config.is_encoder_decoder
        ):
            generation_config.min_length = max(generation_config.min_length - inputs_tensor.shape[1], 0)

        return generation_config

    def _prepare_generation_config(
        self, generation_config: Optional[GenerationConfig], use_model_defaults: Optional[bool] = None, **kwargs: dict
    ) -> tuple[GenerationConfig, dict]:
        """
        Prepares the base generation config, then applies any generation configuration options from kwargs. This
        function handles retrocompatibility with respect to configuration files.
        """
        # parameterization priority:
        # kwargs > non-global default values in `generation_config` > `model.generation_config` > GenerationConfig()
        # TODO (joao): per-model generation config classes.

        using_model_generation_config = False
        if generation_config is None:
            # legacy: users may modify the model configuration to control generation. To trigger this legacy behavior,
            # the following conditions must be met
            # 1) the generation config must have been created from the model config (`_from_model_config` field);
            # 2) the generation config must have seen no modification since its creation (the hash is the same);
            # 3) there are non-default generation parameters in the model config.
            # 4) the user must have set new generation parameters in the model config.
            if (
                self.generation_config._from_model_config  # 1)
                and self.generation_config._original_object_hash == hash(self.generation_config)  # 2)
                and len(self.config._get_non_default_generation_parameters()) > 0  # 3)
            ):
                new_generation_config = GenerationConfig.from_model_config(self.config)
                if new_generation_config != self.generation_config:  # 4)
                    warnings.warn(
                        "You have modified the pretrained model configuration to control generation. This is a"
                        " deprecated strategy to control generation and will be removed in v5."
                        " Please use and modify the model generation configuration (see"
                        " https://huggingface.co/docs/transformers/generation_strategies#default-text-generation-configuration )",
                        UserWarning,
                    )
                    self.generation_config = new_generation_config

            generation_config = self.generation_config
            using_model_generation_config = True

            # Related to #40039: prior to this PR, models with sliding window attention were forced to have
            # `cache_implementation="hybrid"` (the static sliding window cache). For these models, we now want to use
            # the dynamic sliding window cache by default, so we UNSET `cache_implementation` if it is a default value.
            # (if we're inside this branch, then it is because we're using default values from the Hub)
            if generation_config.cache_implementation == "hybrid":
                generation_config.cache_implementation = None

        # `torch.export.export` usually raises an exception if it is called
        # with ``strict=True``. deepcopy can only be processed if ``strict=False``.
        generation_config = copy.deepcopy(generation_config)

        if not using_model_generation_config:
            # If `generation_config` is provided:
            # - `use_model_defaults`: let's fallback ALL default values to the model's generation config
            # - otherwise: legacy behavior, let's just make sure we have the tokens defined
            model_base_version = version.parse(version.parse(self.generation_config.transformers_version).base_version)
            if use_model_defaults is True or (
                use_model_defaults is None and model_base_version >= version.parse("4.50.0")
            ):
                modified_values = {}
                global_default_generation_config = GenerationConfig()
                model_generation_config = self.generation_config
                # we iterate over the model's generation config: it may hold custom keys, which we'll want to copy
                for key, model_gen_config_value in model_generation_config.__dict__.items():
                    if key.startswith("_") or key == "transformers_version":  # metadata
                        continue
                    # Don't set `cache_implementation = 'hybrid'` from the model defaults, see #40135
                    if key == "cache_implementation" and model_generation_config.cache_implementation == "hybrid":
                        continue
                    global_default_value = getattr(global_default_generation_config, key, None)
                    custom_gen_config_value = getattr(generation_config, key, None)
                    if (
                        custom_gen_config_value == global_default_value
                        and model_gen_config_value != global_default_value
                    ):
                        modified_values[key] = model_gen_config_value
                        setattr(generation_config, key, model_gen_config_value)
                # edge case: we may set `temperature=0.0` and `do_sample=False`, but the model defaults to
                # `do_sample=True`
                if generation_config.temperature == 0.0:
                    generation_config.do_sample = False
                if use_model_defaults is None and len(modified_values) > 0:
                    logger.warning_once(
                        f"`generation_config` default values have been modified to match model-specific defaults: "
                        f"{modified_values}. If this is not desired, please set these values explicitly."
                    )
            else:
                if generation_config.bos_token_id is None:
                    generation_config.bos_token_id = self.generation_config.bos_token_id
                if generation_config.eos_token_id is None:
                    generation_config.eos_token_id = self.generation_config.eos_token_id
                if generation_config.pad_token_id is None:
                    generation_config.pad_token_id = self.generation_config.pad_token_id
                if generation_config.decoder_start_token_id is None:
                    generation_config.decoder_start_token_id = self.generation_config.decoder_start_token_id

        # Finally, apply any passed kwargs
        model_kwargs = generation_config.update(**kwargs)

        return generation_config, model_kwargs

    def _get_initial_cache_position(self, seq_length, device, model_kwargs):
        """Calculates `cache_position` for the pre-fill stage based on `input_ids` and optionally past length"""
        # `torch.compile`-friendly `torch.arange` from a shape -- the lines below are equivalent to `torch.arange`
        if "cache_position" in model_kwargs and model_kwargs["cache_position"] is not None:
            return model_kwargs
        if "inputs_embeds" in model_kwargs and not self.config.is_encoder_decoder:
            cache_position = torch.ones_like(model_kwargs["inputs_embeds"][0, :, 0], dtype=torch.int64).cumsum(0) - 1
        elif "decoder_inputs_embeds" in model_kwargs and self.config.is_encoder_decoder:
            cache_position = (
                torch.ones_like(model_kwargs["decoder_inputs_embeds"][0, :, 0], dtype=torch.int64).cumsum(0) - 1
            )
        else:
            cache_position = torch.ones(seq_length, dtype=torch.int64, device=device).cumsum(0) - 1

        past_length = 0
        if model_kwargs.get("past_key_values") is not None:
            cache = model_kwargs["past_key_values"]
            past_length = 0
            # Support for BC tuple cache format
            if isinstance(cache, tuple):
                past_length = cache[0][0].shape[2]
            elif hasattr(cache, "get_seq_length"):
                past_length = cache.get_seq_length()

            cache_position = cache_position[past_length:]

        model_kwargs["cache_position"] = cache_position
        return model_kwargs

    def _get_cache(self, cache_implementation: str, batch_size: int, max_cache_len: int, model_kwargs) -> Cache:
        """
        Sets a cache for `generate`, that will persist across calls. A new cache will only be initialized a
        new `generate` call requires a larger cache or uses a different batch size.

        Returns the resulting cache object.
        """
        requires_cross_attention_cache = (
            self.config.is_encoder_decoder or model_kwargs.get("encoder_outputs") is not None
        )
        offload_cache = "offloaded" in cache_implementation

        if hasattr(self, "_cache"):
            cache_to_check = self._cache.self_attention_cache if requires_cross_attention_cache else self._cache

        need_new_cache = (
            not hasattr(self, "_cache")
            or cache_to_check.offloading != offload_cache
            or cache_to_check.max_batch_size != batch_size
            or cache_to_check.max_cache_len < max_cache_len
        )

        if requires_cross_attention_cache and hasattr(self, "_cache"):
            need_new_cache = (
                need_new_cache
                or self._cache.cross_attention_cache.max_cache_len != model_kwargs["encoder_outputs"][0].shape[1]
            )

        if need_new_cache:
            self_attention_cache_kwargs = {
                "config": self.config.get_sub_config(modality="text", decoder=True),
                "max_cache_len": max_cache_len,
                "offloading": offload_cache,
            }
            self._cache = StaticCache(**self_attention_cache_kwargs)
            if requires_cross_attention_cache:
                cross_attention_cache_kwargs = {
                    "config": self.config.get_sub_config(modality="text", decoder=True),
                    "max_cache_len": model_kwargs["encoder_outputs"][0].shape[1],
                    "offloading": offload_cache,
                }
                self._cache = EncoderDecoderCache(
                    self._cache,  # self-attention cache (decoder)
                    StaticCache(**cross_attention_cache_kwargs),  # cross-attention cache (encoder)
                )
        else:
            self._cache.reset()
        return self._cache

    @classmethod
    def _supports_default_dynamic_cache(cls) -> bool:
        """
        Return `True` if current model can use a `DynamicCache` instance when initializing the `past_key_values`.
        This adds exception for some models like `Mamba` models which use their own caches
        and do not need to initialize the Cache in advance in order to save memory (because no back and forth
        `to_legacy_cache` and `from_legacy_cache` will be performed for mamba-based models).
        """
        # NOTE: remove xlnet/reformer when the models are deprecated, non-standard model architecture/cache name
        return not cls._is_stateful and all(
            special_model_name not in cls.__name__.lower()
            for special_model_name in [
                "reformer",
                "minimax",
                "xlnet",
                "lfm2",
            ]
        )

    def _prepare_cache_for_generation(
        self,
        generation_config: GenerationConfig,
        model_kwargs: dict,
        generation_mode: GenerationMode,
        batch_size: int,
        max_cache_length: int,
    ) -> bool:
        """
        Prepares the cache for generation (if applicable), given `generate`'s parameterization. If a cache is
        instantiated, writes it to `model_kwargs`, under the name expected by the model.
        """

        is_hybrid_cache = any(class_name in self.__class__.__name__.lower() for class_name in ["mamba", "falconh1"])
        cache_name = "past_key_values" if not is_hybrid_cache else "cache_params"

        requires_cross_attention_cache = (
            self.config.is_encoder_decoder or model_kwargs.get("encoder_outputs") is not None
        )

        # Quick escape route 1: if the user specifies a cache, we only need to:
        # a) check for conflicting `generate` arguments
        # b) convert to the new cache format (if the user passes a legacy cache and model supports it)
        user_defined_cache = model_kwargs.get(cache_name)
        if user_defined_cache is not None:
            if generation_config.cache_implementation is not None:
                raise ValueError(
                    f"Passing both `cache_implementation` (used to initialize certain caches) and `{cache_name}` (a "
                    "Cache object) is unsupported. Please use only one of the two."
                )
            if isinstance(user_defined_cache, tuple) and self._supports_default_dynamic_cache():
                model_kwargs[cache_name] = (
                    DynamicCache.from_legacy_cache(user_defined_cache)
                    if not requires_cross_attention_cache
                    else EncoderDecoderCache.from_legacy_cache(user_defined_cache)
                )
            return

        # Quick escape route 2: if the user specifies no cache is to be used. (conflicting arguments are handled in
        # `generation_config.validate()`)
        if generation_config.use_cache is False:
            return

        # Quick escape route 3: model that only supports legacy caches or models that supply it in `prepare_inputs_for_generation` (mamba, zamba, ...)
        if not self._supports_default_dynamic_cache():
            if generation_config.cache_implementation is not None:
                warnings.warn(
                    "This model does not support `Cache` instances, it only supports the legacy cache format (tuple "
                    f"of tuples). `cache_implementation` (set to {generation_config.cache_implementation}) will be "
                    "ignored.",
                    UserWarning,
                )
            return

        # Otherwise we NEED to prepare a cache, based on `generation_config.cache_implementation`

        # TODO(joao): support static caches in assisted generation. assisted generation needs to roll back caches,
        # which is only supported in dynamic caches atm
        if (
            generation_mode == GenerationMode.ASSISTED_GENERATION
            and generation_config.cache_implementation is not None
        ):
            logger.warning_once(
                "An assistant model is provided, using a dynamic cache instead of a cache of type="
                f"'{generation_config.cache_implementation}'."
            )
            generation_config.cache_implementation = None

        # Assisted decoding and contrastive search require cache rollback, which is incompatible with sliding layers.
        # To handle this, we skip passing the model config to DynamicCache (forcing a full-layer cache).
        # The "dynamic_full" option is a shortcut for generate() users to avoid sliding layers on their own.
        if (
            generation_mode in (GenerationMode.ASSISTED_GENERATION, GenerationMode.CONTRASTIVE_SEARCH)
            or generation_config.cache_implementation == "dynamic_full"
        ):
            dynamic_cache_kwargs = {}
        else:
            dynamic_cache_kwargs = {"config": self.config}
        if generation_config.cache_implementation is not None:
            if generation_config.cache_implementation in ALL_STATIC_CACHE_IMPLEMENTATIONS:
                if generation_config.cache_implementation in DEPRECATED_STATIC_CACHE_IMPLEMENTATIONS:
                    logger.warning_once(
                        f"Using `cache_implementation='{generation_config.cache_implementation}' is deprecated. Please only "
                        f"use one of {STATIC_CACHE_IMPLEMENTATIONS}, and the layer structure will be inferred automatically."
                    )
                model_kwargs[cache_name] = self._get_cache(
                    cache_implementation=generation_config.cache_implementation,
                    batch_size=max(generation_config.num_beams, generation_config.num_return_sequences) * batch_size,
                    max_cache_len=max_cache_length,
                    model_kwargs=model_kwargs,
                )
            elif generation_config.cache_implementation == "quantized":
                if self.config.is_encoder_decoder or not self._supports_default_dynamic_cache():
                    raise ValueError(
                        "This model does not support the quantized cache. If you want your model to support quantized "
                        "cache, please open an issue and tag @zucchini-nlp."
                    )

                cache_config = generation_config.cache_config if generation_config.cache_config is not None else {}
                # Add the config if it was not provided, as it's a required argument
                if "config" not in cache_config:
                    cache_config["config"] = self.config.get_sub_config(modality="text", decoder=True)
                # Pop the backend from the config (defaults to quanto if not defined)
                backend = cache_config.pop("backend", "quanto")

                if backend == "quanto" and not is_optimum_quanto_available():
                    raise ImportError(
                        "You need to install optimum-quanto in order to use KV cache quantization with optimum-quanto backend. "
                        "Please install it via  with `pip install optimum-quanto`"
                    )
                elif backend == "HQQ" and not is_hqq_available():
                    raise ImportError(
                        "You need to install `HQQ` in order to use KV cache quantization with HQQ backend. "
                        "Please install it via  with `pip install hqq`"
                    )
                model_kwargs[cache_name] = QuantizedCache(backend=backend, **cache_config)
            elif generation_config.cache_implementation == "offloaded":
                model_kwargs[cache_name] = DynamicCache(**dynamic_cache_kwargs, offloading=True)
            elif "dynamic" in generation_config.cache_implementation:
                model_kwargs[cache_name] = DynamicCache(**dynamic_cache_kwargs)

        # Use DynamicCache instance by default. This will avoid back and forth from legacy format that
        # keeps copying the cache thus using much more memory
        else:
            if not requires_cross_attention_cache:
                model_kwargs[cache_name] = DynamicCache(**dynamic_cache_kwargs)
            else:
                # For encoder-decoder models, we need to use separate configs for encoder and decoder
                decoder_cache_kwargs = {}
                encoder_cache_kwargs = {}
                decoder_cache_kwargs["config"] = self.config.get_sub_config(modality="text", decoder=True)
                encoder_cache_kwargs["config"] = self.config.get_sub_config(modality="text", decoder=True)
                model_kwargs[cache_name] = EncoderDecoderCache(
                    DynamicCache(**decoder_cache_kwargs),  # self-attention cache (decoder)
                    DynamicCache(**encoder_cache_kwargs),  # cross-attention cache (encoder)
                )

    def _supports_logits_to_keep(self) -> bool:
        """
        Return True if the current model supports the keyword argument `logits_to_keep` in forward()
        to save memory. Checking it in this way allows to avoid using a new model attribute.
        """
        return "logits_to_keep" in set(inspect.signature(self.forward).parameters.keys())

    def _prepare_special_tokens(
        self,
        generation_config: GenerationConfig,
        kwargs_has_attention_mask: Optional[bool] = None,
        device: Optional[Union[torch.device, str]] = None,
    ):
        """
        Prepares the special tokens for generation, overwriting the generation config with their processed versions
        converted to tensor.

        Note that `generation_config` is changed in place and stops being serializable after this method is called.
        That is no problem if called within `generate` (`generation_config` is a local copy that doesn't leave the
        function). However, if called outside `generate`, consider creating a copy of `generation_config` first.
        """

        # Convert special tokens to tensors
        def _tensor_or_none(token, device=None):
            if token is None:
                return token

            device = device if device is not None else self.device
            if isinstance(token, torch.Tensor):
                return token.to(device)
            return torch.tensor(token, device=device, dtype=torch.long)

        bos_token_tensor = _tensor_or_none(generation_config.bos_token_id, device=device)
        eos_token_tensor = _tensor_or_none(generation_config.eos_token_id, device=device)
        pad_token_tensor = _tensor_or_none(generation_config.pad_token_id, device=device)
        decoder_start_token_tensor = _tensor_or_none(generation_config.decoder_start_token_id, device=device)

        # for BC we also try to get `decoder_start_token_id` or `bos_token_id` (#30892)
        if self.config.is_encoder_decoder:
            decoder_start_token_tensor = (
                decoder_start_token_tensor if decoder_start_token_tensor is not None else bos_token_tensor
            )

        # We can have more than one eos token. Always treat it as a 1D tensor (when it exists).
        if eos_token_tensor is not None and eos_token_tensor.ndim == 0:
            eos_token_tensor = eos_token_tensor.unsqueeze(0)

        # Set pad token if unset (and there are conditions to do so)
        if pad_token_tensor is None and eos_token_tensor is not None:
            if kwargs_has_attention_mask is not None and not kwargs_has_attention_mask:
                logger.warning(
                    "The attention mask and the pad token id were not set. As a consequence, you may observe "
                    "unexpected behavior. Please pass your input's `attention_mask` to obtain reliable results."
                )
            pad_token_tensor = eos_token_tensor[0]
            logger.warning(f"Setting `pad_token_id` to `eos_token_id`:{pad_token_tensor} for open-end generation.")

        # Sanity checks/warnings
        if self.config.is_encoder_decoder and decoder_start_token_tensor is None:
            raise ValueError(
                "`decoder_start_token_id` or `bos_token_id` has to be defined for encoder-decoder generation."
            )
        if (
            eos_token_tensor is not None
            and isin_mps_friendly(elements=eos_token_tensor, test_elements=pad_token_tensor).any()
        ):
            if kwargs_has_attention_mask is not None and not kwargs_has_attention_mask:
                logger.warning_once(
                    "The attention mask is not set and cannot be inferred from input because pad token is same as "
                    "eos token. As a consequence, you may observe unexpected behavior. Please pass your input's "
                    "`attention_mask` to obtain reliable results."
                )
        if eos_token_tensor is not None and (
            torch.is_floating_point(eos_token_tensor) or (eos_token_tensor < 0).any()
        ):
            logger.warning(
                f"`eos_token_id` should consist of positive integers, but is {eos_token_tensor}. Your generation "
                "will not stop until the maximum length is reached. Depending on other flags, it may even crash."
            )

        # Update generation config with the updated special tokens tensors
        # NOTE: this must be written into a different attribute name than the one holding the original special tokens
        # (in their non-tensor form), in order to enable end-to-end compilation. See
        # https://pytorch.org/docs/stable/torch.compiler_cudagraph_trees.html#limitations
        generation_config._bos_token_tensor = bos_token_tensor
        generation_config._eos_token_tensor = eos_token_tensor
        generation_config._pad_token_tensor = pad_token_tensor
        generation_config._decoder_start_token_tensor = decoder_start_token_tensor

    def _valid_auto_compile_criteria(self, model_kwargs: dict, generation_config: GenerationConfig) -> bool:
        """
        Determines whether to trigger auto-compilation of the model's forward pass at generation time.
        """
        # Override: honor `disable_compile` flag
        if generation_config.disable_compile:
            return False

        # Base logic
        valid_hardware = self.device.type == "cuda" or bool(
            generation_config.compile_config is not None and generation_config.compile_config._compile_all_devices
        )
        using_compilable_cache = (
            isinstance(model_kwargs.get("past_key_values"), Cache) and model_kwargs["past_key_values"].is_compileable
        )
        can_compile = valid_hardware and using_compilable_cache

        # Exception 1: Some quantization methods do not support compilation
        if getattr(self, "hf_quantizer", None) is not None:
            can_compile &= self.hf_quantizer.is_compileable

        if hasattr(self, "hf_device_map"):
            all_model_devices = set(self.hf_device_map.values())
            # Exception 2: Don't compile if the model is using CPU offload (as of April 2025, this results in a crash)
            has_cpu_offload = "cpu" in all_model_devices and len(all_model_devices) > 1
            can_compile &= not has_cpu_offload

            # Exception 3: Disk offload is not supported for compilation
            has_disk_offload = "disk" in all_model_devices
            can_compile &= not has_disk_offload

        # Finally: if the user has manually specified compilation options, but compilation is not possible, let's warn
        # them
        if generation_config.compile_config is not None and not can_compile:
            logger.warning_once(
                "You have set `compile_config`, but we are unable to meet the criteria for compilation. Compilation "
                "will be skipped."
            )

        return can_compile

    def _get_deprecated_gen_repo(
        self,
        generation_mode: GenerationMode,
        trust_remote_code: bool,
        custom_generate: Optional[str] = None,
    ) -> Optional[str]:
        """
        Returns the Hub repo for a deprecated generation mode, if any.
        """
        moved_to_hub_modes = {
            GenerationMode.DOLA_GENERATION: "transformers-community/dola",
            GenerationMode.CONTRASTIVE_SEARCH: "transformers-community/contrastive-search",
            GenerationMode.GROUP_BEAM_SEARCH: "transformers-community/group-beam-search",
            GenerationMode.CONSTRAINED_BEAM_SEARCH: "transformers-community/constrained-beam-search",
        }
        if custom_generate is not None or generation_mode not in moved_to_hub_modes:
            return None

        repo = moved_to_hub_modes[generation_mode]
        logger.warning_once(
            f"{generation_mode.name.replace('_', ' ').title()} was moved to a `custom_generate` repo: https://hf.co/{repo}. "
            f"To prevent loss of backward compatibility, add `custom_generate='{repo}'` "
            "to your `generate` call before v4.62.0."
        )
        if not trust_remote_code:
            raise ValueError(
                f"{generation_mode.name.replace('_', ' ').title()} requires `trust_remote_code=True` in your `generate` call, "
                f"since it loads https://hf.co/{repo}."
            )
        return repo

    def _extract_generation_mode_kwargs(
        self,
        custom_generate,
        kwargs,
        synced_gpus,
        assistant_model,
        streamer,
    ) -> dict[str, Any]:
        """
        Extracts and returns the generation mode related keyword arguments from the provided kwargs.
        """
        generation_mode_kwargs = {
            "tokenizer": kwargs.pop("tokenizer", None),
            "assistant_tokenizer": kwargs.pop("assistant_tokenizer", None),
            "assistant_model": assistant_model,
            "streamer": streamer,
        }
        if synced_gpus is not None:
            generation_mode_kwargs["synced_gpus"] = (
                is_deepspeed_zero3_enabled() or is_fsdp_managed_module(self)
            ) and dist.get_world_size() > 1
        generation_mode_kwargs = {k: v for k, v in generation_mode_kwargs.items() if v is not None}
        # Custom_generate callables can have their own set of arguments
        # To extract them, we compare the signature with the standard _sample method
        if isinstance(custom_generate, Callable):
            usual_mode_kwargs = inspect.signature(GenerationMixin._sample).parameters.keys()
            custom_generate_kwargs = inspect.signature(custom_generate).parameters.keys()
            new_custom_keys = custom_generate_kwargs - usual_mode_kwargs
            generation_mode_kwargs = {k: kwargs.pop(k) for k in new_custom_keys if k in kwargs}
        return generation_mode_kwargs

    @torch.no_grad()
    def generate(
        self,
        inputs: Optional[torch.Tensor] = None,
        generation_config: Optional[GenerationConfig] = None,
        logits_processor: Optional[LogitsProcessorList] = None,
        stopping_criteria: Optional[StoppingCriteriaList] = None,
        prefix_allowed_tokens_fn: Optional[Callable[[int, torch.Tensor], list[int]]] = None,
        synced_gpus: Optional[bool] = None,
        assistant_model: Optional["PreTrainedModel"] = None,
        streamer: Optional["BaseStreamer"] = None,
        negative_prompt_ids: Optional[torch.Tensor] = None,
        negative_prompt_attention_mask: Optional[torch.Tensor] = None,
        use_model_defaults: Optional[bool] = None,
        custom_generate: Optional[Union[str, Callable]] = None,
        **kwargs,
    ) -> Union[GenerateOutput, torch.LongTensor]:
        r"""

        Generates sequences of token ids for models with a language modeling head.

        <Tip warning={true}>

        Most generation-controlling parameters are set in `generation_config` which, if not passed, will be set to the
        model's default generation configuration. You can override any `generation_config` by passing the corresponding
        parameters to generate(), e.g. `.generate(inputs, num_beams=4, do_sample=True)`.

        For an overview of generation strategies and code examples, check out the [following
        guide](../generation_strategies).

        </Tip>

        Parameters:
            inputs (`torch.Tensor` of varying shape depending on the modality, *optional*):
                The sequence used as a prompt for the generation or as model inputs to the encoder. If `None` the
                method initializes it with `bos_token_id` and a batch size of 1. For decoder-only models `inputs`
                should be in the format of `input_ids`. For encoder-decoder models *inputs* can represent any of
                `input_ids`, `input_values`, `input_features`, or `pixel_values`.
            generation_config ([`~generation.GenerationConfig`], *optional*):
                The generation configuration to be used as base parametrization for the generation call. `**kwargs`
                passed to generate matching the attributes of `generation_config` will override them. If
                `generation_config` is not provided, the default will be used, which has the following loading
                priority: 1) from the `generation_config.json` model file, if it exists; 2) from the model
                configuration. Please note that unspecified parameters will inherit [`~generation.GenerationConfig`]'s
                default values, whose documentation should be checked to parameterize generation.
            logits_processor (`LogitsProcessorList`, *optional*):
                Custom logits processors that complement the default logits processors built from arguments and
                generation config. If a logit processor is passed that is already created with the arguments or a
                generation config an error is thrown. This feature is intended for advanced users.
            stopping_criteria (`StoppingCriteriaList`, *optional*):
                Custom stopping criteria that complements the default stopping criteria built from arguments and a
                generation config. If a stopping criteria is passed that is already created with the arguments or a
                generation config an error is thrown. If your stopping criteria depends on the `scores` input, make
                sure you pass `return_dict_in_generate=True, output_scores=True` to `generate`. This feature is
                intended for advanced users.
            prefix_allowed_tokens_fn (`Callable[[int, torch.Tensor], list[int]]`, *optional*):
                If provided, this function constraints the beam search to allowed tokens only at each step. If not
                provided no constraint is applied. This function takes 2 arguments: the batch ID `batch_id` and
                `input_ids`. It has to return a list with the allowed tokens for the next generation step conditioned
                on the batch ID `batch_id` and the previously generated tokens `inputs_ids`. This argument is useful
                for constrained generation conditioned on the prefix, as described in [Autoregressive Entity
                Retrieval](https://huggingface.co/papers/2010.00904).
            synced_gpus (`bool`, *optional*):
                Whether to continue running the while loop until max_length. Unless overridden, this flag will be set
                to `True` if using `FullyShardedDataParallel` or DeepSpeed ZeRO Stage 3 with multiple GPUs to avoid
                deadlocking if one GPU finishes generating before other GPUs. Otherwise, defaults to `False`.
            assistant_model (`PreTrainedModel`, *optional*):
                An assistant model that can be used to accelerate generation. The assistant model must have the exact
                same tokenizer. The acceleration is achieved when forecasting candidate tokens with the assistant model
                is much faster than running generation with the model you're calling generate from. As such, the
                assistant model should be much smaller.
            streamer (`BaseStreamer`, *optional*):
                Streamer object that will be used to stream the generated sequences. Generated tokens are passed
                through `streamer.put(token_ids)` and the streamer is responsible for any further processing.
            negative_prompt_ids (`torch.LongTensor` of shape `(batch_size, sequence_length)`, *optional*):
                The negative prompt needed for some processors such as CFG. The batch size must match the input batch
                size. This is an experimental feature, subject to breaking API changes in future versions.
            negative_prompt_attention_mask (`torch.LongTensor` of shape `(batch_size, sequence_length)`, *optional*):
                Attention_mask for `negative_prompt_ids`.
            use_model_defaults (`bool`, *optional*):
                When it is `True`, unset parameters in `generation_config` will be set to the model-specific default
                generation configuration (`model.generation_config`), as opposed to the global defaults
                (`GenerationConfig()`). If unset, models saved starting from `v4.50` will consider this flag to be
                `True`.
            custom_generate (`str` or `Callable`, *optional*):
                One of the following:
                - `str` (Hugging Face Hub repository name): runs the custom `generate` function defined at
                  `custom_generate/generate.py` in that repository instead of the standard `generate` method. The
                  repository fully replaces the generation logic, and the return type may differ.
                - `str` (local repository path): same as above but from a local path, `trust_remote_code` not required.
                - `Callable`: `generate` will perform the usual input preparation steps, then call the provided callable to
                  run the decoding loop.
                For more information, see [the docs](../../generation_strategies#custom-generation-methods).
            kwargs (`dict[str, Any]`, *optional*):
                Ad hoc parametrization of `generation_config` and/or additional model-specific kwargs that will be
                forwarded to the `forward` function of the model. If the model is an encoder-decoder model, encoder
                specific kwargs should not be prefixed and decoder specific kwargs should be prefixed with *decoder_*.

        Return:
            [`~utils.ModelOutput`] or `torch.LongTensor`: A [`~utils.ModelOutput`] (if `return_dict_in_generate=True`
            or when `config.return_dict_in_generate=True`) or a `torch.LongTensor`.

                If the model is *not* an encoder-decoder model (`model.config.is_encoder_decoder=False`), the possible
                [`~utils.ModelOutput`] types are:

                    - [`~generation.GenerateDecoderOnlyOutput`],
                    - [`~generation.GenerateBeamDecoderOnlyOutput`]

                If the model is an encoder-decoder model (`model.config.is_encoder_decoder=True`), the possible
                [`~utils.ModelOutput`] types are:

                    - [`~generation.GenerateEncoderDecoderOutput`],
                    - [`~generation.GenerateBeamEncoderDecoderOutput`]
        """
        # 0. If requested, load an arbitrary generation recipe from the Hub and run it instead
        trust_remote_code = kwargs.pop("trust_remote_code", None)

        if custom_generate is not None and isinstance(custom_generate, str):
            # Get all `generate` arguments in a single variable. Custom functions are responsible for handling them:
            # they receive the same inputs as `generate`, with `model` instead of `self` and excluding the arguments to
            # trigger the custom generation. They can access to methods from `GenerationMixin` through `model`.
            global_keys_to_exclude = {
                "self",
                "kwargs",
                "global_keys_to_exclude",
                "trust_remote_code",
                "custom_generate",
            }
            generate_arguments = {key: value for key, value in locals().items() if key not in global_keys_to_exclude}
            generate_arguments.update(kwargs)

            custom_generate_function = self.load_custom_generate(
                custom_generate, trust_remote_code=trust_remote_code, **kwargs
            )
            return custom_generate_function(model=self, **generate_arguments)

        # 1. Handle kwargs, `generation_config`, validate them and obtain generation mode
        generation_mode_kwargs = self._extract_generation_mode_kwargs(
            custom_generate,
            kwargs,
            synced_gpus,
            assistant_model,
            streamer,
        )

        generation_config, model_kwargs = self._prepare_generation_config(
            generation_config, use_model_defaults, **kwargs
        )
        generation_mode = generation_config.get_generation_mode(assistant_model)

        self._validate_model_kwargs(model_kwargs.copy())
        self._validate_generation_mode(generation_mode, generation_mode_kwargs)

        # Deprecation-related step: set Hub repo for deprecated strategies.
        # NOTE: This must come after initializing generation_config, since we need it to determine if this is a deprecated mode.
        # It must also be before any preparation steps, since Hub repos expect to be loaded before preparation steps.
        # TODO joao, manuel: remove this in v4.62.0
        if deprecate_mode_repo := self._get_deprecated_gen_repo(generation_mode, trust_remote_code, custom_generate):
            return GenerationMixin.generate(
                self,
                inputs=inputs,
                generation_config=generation_config,
                logits_processor=logits_processor,
                stopping_criteria=stopping_criteria,
                prefix_allowed_tokens_fn=prefix_allowed_tokens_fn,
                assistant_model=assistant_model,
                negative_prompt_ids=negative_prompt_ids,
                negative_prompt_attention_mask=negative_prompt_attention_mask,
                use_model_defaults=use_model_defaults,
                custom_generate=deprecate_mode_repo,
                trust_remote_code=trust_remote_code,
                **generation_mode_kwargs,
                **kwargs,
            )

        # 2. Set generation parameters if not already defined
        logits_processor = logits_processor if logits_processor is not None else LogitsProcessorList()
        stopping_criteria = stopping_criteria if stopping_criteria is not None else StoppingCriteriaList()

        accepts_attention_mask = "attention_mask" in set(inspect.signature(self.forward).parameters.keys())
        requires_attention_mask = "encoder_outputs" not in model_kwargs
        kwargs_has_attention_mask = model_kwargs.get("attention_mask", None) is not None

        # 3. Define model inputs
        inputs_tensor, model_input_name, model_kwargs = self._prepare_model_inputs(
            inputs, generation_config.bos_token_id, model_kwargs
        )
        batch_size = inputs_tensor.shape[0]

        device = inputs_tensor.device
        self._prepare_special_tokens(generation_config, kwargs_has_attention_mask, device=device)

        # decoder-only models must use left-padding for batched generation.
        if not self.config.is_encoder_decoder:
            # If `input_ids` was given, check if the last id in any sequence is `pad_token_id`
            # Note: If using, `inputs_embeds` this check does not work, because we want to be more hands-off.
            if (
                generation_config._pad_token_tensor is not None
                and batch_size > 1
                and len(inputs_tensor.shape) == 2
                and torch.sum(inputs_tensor[:, -1] == generation_config._pad_token_tensor) > 0
            ):
                logger.warning(
                    "A decoder-only architecture is being used, but right-padding was detected! For correct "
                    "generation results, please set `padding_side='left'` when initializing the tokenizer."
                )

        # 4. Define other model kwargs
        # decoder-only models with inputs_embeds forwarding must use caching (otherwise we can't detect whether we are
        # generating the first new token or not, and we only want to use the embeddings for the first new token)
        if not self.config.is_encoder_decoder and model_input_name == "inputs_embeds":
            generation_config.use_cache = True

        if not kwargs_has_attention_mask and requires_attention_mask and accepts_attention_mask:
            model_kwargs["attention_mask"] = self._prepare_attention_mask_for_generation(
                inputs_tensor, generation_config, model_kwargs
            )
        elif kwargs_has_attention_mask:
            # TODO (joao): generalize this check with other types of inputs
            if model_input_name == "input_ids" and len(model_kwargs["attention_mask"].shape) > 2:
                raise ValueError("`attention_mask` passed to `generate` must be 2D.")

        if self.config.is_encoder_decoder and "encoder_outputs" not in model_kwargs:
            # if model is encoder decoder encoder_outputs are created and added to `model_kwargs`
            model_kwargs = self._prepare_encoder_decoder_kwargs_for_generation(
                inputs_tensor, model_kwargs, model_input_name, generation_config
            )

        # 5. Prepare `input_ids` which will be used for auto-regressive generation
        if self.config.is_encoder_decoder:
            input_ids, model_kwargs = self._prepare_decoder_input_ids_for_generation(
                batch_size=batch_size,
                model_input_name=model_input_name,
                model_kwargs=model_kwargs,
                decoder_start_token_id=generation_config._decoder_start_token_tensor,
                device=inputs_tensor.device,
            )
        else:
            input_ids = inputs_tensor if model_input_name == "input_ids" else model_kwargs.pop("input_ids")

        # Expand inputs depending on the generation mode
        input_ids, model_kwargs = self._expand_inputs_for_generation(
            input_ids=input_ids,
            expand_size=max(generation_config.num_beams, generation_config.num_return_sequences),
            is_encoder_decoder=self.config.is_encoder_decoder,
            **model_kwargs,
        )

        if generation_config.token_healing:
            input_ids = self.heal_tokens(input_ids, generation_mode_kwargs.get("tokenizer"))

        if streamer is not None:
            streamer.put(input_ids.cpu())

        # 6. Prepare `max_length` depending on other stopping criteria.
        input_ids_length = input_ids.shape[1]
        has_default_max_length = kwargs.get("max_length") is None and generation_config.max_length is not None
        has_default_min_length = kwargs.get("min_length") is None and generation_config.min_length is not None
        generation_config = self._prepare_generated_length(
            generation_config=generation_config,
            has_default_max_length=has_default_max_length,
            has_default_min_length=has_default_min_length,
            model_input_name=model_input_name,
            inputs_tensor=inputs_tensor,
            input_ids_length=input_ids_length,
        )

        # If the model supports `logits_to_keep` in forward(), set it to 1 to avoid computing the whole
        # logit matrix. This can save a lot of memory during the first forward pass. Note that assisted decoding
        # dynamically overrides this value as it can need more than the last token logits
        if self._supports_logits_to_keep() and "logits_to_keep" not in model_kwargs:
            model_kwargs["logits_to_keep"] = 1

        self._validate_generated_length(generation_config, input_ids_length, has_default_max_length)

        # 7. Prepare the cache.
        # - `model_kwargs` may be updated in place with a cache as defined by the parameters in `generation_config`.
        # - different models have a different cache name expected by the model (default = "past_key_values")
        # - `max_length`, prepared above, is used to determine the maximum cache length
        max_cache_length = generation_config.max_length - 1
        if (
            inputs_tensor.shape[1] != input_ids_length
            and model_input_name == "inputs_embeds"
            and not self.config.is_encoder_decoder
        ):
            max_cache_length += inputs_tensor.shape[1]
        self._prepare_cache_for_generation(
            generation_config, model_kwargs, generation_mode, batch_size, max_cache_length
        )

        if self.device.type != input_ids.device.type:
            warnings.warn(
                "You are calling .generate() with the `input_ids` being on a device type different"
                f" than your model's device. `input_ids` is on {input_ids.device.type}, whereas the model"
                f" is on {self.device.type}. You may experience unexpected behaviors or slower generation."
                " Please make sure that you have put `input_ids` to the"
                f" correct device by calling for example input_ids = input_ids.to('{self.device.type}') before"
                " running `.generate()`.",
                UserWarning,
            )

        # 8. prepare logits processors and stopping criteria
        prepared_logits_processor = self._get_logits_processor(
            generation_config=generation_config,
            input_ids_seq_length=input_ids_length,
            encoder_input_ids=inputs_tensor,
            prefix_allowed_tokens_fn=prefix_allowed_tokens_fn,
            logits_processor=logits_processor,
            device=inputs_tensor.device,
            model_kwargs=model_kwargs,
            negative_prompt_ids=negative_prompt_ids,
            negative_prompt_attention_mask=negative_prompt_attention_mask,
        )
        prepared_stopping_criteria = self._get_stopping_criteria(
            generation_config=generation_config,
            stopping_criteria=stopping_criteria,
            tokenizer=generation_mode_kwargs.get("tokenizer"),
        )

        # Set model_kwargs `use_cache` so we can use it later in forward runs
        model_kwargs["use_cache"] = generation_config.use_cache

        # 9. go into different generation modes
        if isinstance(custom_generate, Callable):
            result = custom_generate(
                self,
                input_ids,
                logits_processor=prepared_logits_processor,
                stopping_criteria=prepared_stopping_criteria,
                generation_config=generation_config,
                **generation_mode_kwargs,
                **model_kwargs,
            )
        elif generation_mode == GenerationMode.ASSISTED_GENERATION:
            if generation_config.num_return_sequences > 1:
                raise ValueError(
                    "num_return_sequences has to be 1 when doing assisted generate, "
                    f"but is {generation_config.num_return_sequences}."
                )
            if batch_size > 1:
                raise ValueError("assisted generate is only supported for batch_size = 1")
            if not model_kwargs["use_cache"]:
                raise ValueError("assisted generate requires `use_cache=True`")
            if generation_config.cache_implementation in ["static", "hybrid", "sliding_window"]:
                raise ValueError("assisted generate is not supported with Static cache classes`")
            if self._is_stateful:
                # In assisted generation we need the ability to confirm whether the model would pick certain tokens,
                # which is not possible with stateful models (they can't reset to a previous subset of generated text)
                raise ValueError(
                    f"assisted generation is not supported with stateful models, such as {self.__class__.__name__}"
                )

            # 10. Get the candidate generator, given the parameterization
            candidate_generator = self._get_candidate_generator(
                generation_config=generation_config,
                input_ids=input_ids,
                inputs_tensor=inputs_tensor,
                assistant_model=generation_mode_kwargs.pop("assistant_model", None),
                logits_processor=logits_processor,
                target_tokenizer=generation_mode_kwargs.pop("tokenizer", None),
                assistant_tokenizer=generation_mode_kwargs.pop("assistant_tokenizer", None),
                model_kwargs=model_kwargs,
            )

            # 11. run assisted generate
            result = self._assisted_decoding(
                input_ids,
                candidate_generator=candidate_generator,
                logits_processor=prepared_logits_processor,
                stopping_criteria=prepared_stopping_criteria,
                generation_config=generation_config,
                **generation_mode_kwargs,
                **model_kwargs,
            )

        elif generation_mode in (GenerationMode.SAMPLE, GenerationMode.GREEDY_SEARCH):
            # 10. run sample (it degenerates to greedy search when `generation_config.do_sample=False`)
            result = self._sample(
                input_ids,
                logits_processor=prepared_logits_processor,
                stopping_criteria=prepared_stopping_criteria,
                generation_config=generation_config,
                **generation_mode_kwargs,
                **model_kwargs,
            )

        elif generation_mode in (GenerationMode.BEAM_SAMPLE, GenerationMode.BEAM_SEARCH):
            # 10. run beam sample
            result = self._beam_search(
                input_ids,
                logits_processor=prepared_logits_processor,
                stopping_criteria=prepared_stopping_criteria,
                generation_config=generation_config,
                **generation_mode_kwargs,
                **model_kwargs,
            )

        # Convert to legacy cache format if requested
        if (
            generation_config.return_legacy_cache is True
            and hasattr(result, "past_key_values")
            and getattr(result.past_key_values, "to_legacy_cache") is not None
        ):
            result.past_key_values = result.past_key_values.to_legacy_cache()
        return result

    def _has_unfinished_sequences(self, this_peer_finished: bool, synced_gpus: bool, device: torch.device) -> bool:
        """
        Returns whether there are still unfinished sequences in the device. The existence of unfinished sequences is
        fed through `this_peer_finished`. ZeRO stage 3-friendly.
        """
        if synced_gpus:
            # Under synced_gpus the `forward` call must continue until all gpus complete their sequence.
            # The following logic allows an early break if all peers finished generating their sequence
            this_peer_finished_flag = torch.tensor(0.0 if this_peer_finished else 1.0, device=device)
            # send 0.0 if we finished, 1.0 otherwise
            dist.all_reduce(this_peer_finished_flag, op=dist.ReduceOp.SUM)
            # did all peers finish? the reduced sum will be 0.0 then
            if this_peer_finished_flag.item() == 0.0:
                return False
        elif this_peer_finished:
            return False
        return True

    def heal_tokens(
        self, input_ids: torch.LongTensor, tokenizer: Optional["PreTrainedTokenizerBase"] = None
    ) -> torch.LongTensor:
        r"""
        Generates sequences of token ids for models with a language modeling head.
        Parameters:
            input_ids (`torch.LongTensor`): The sequence used as a prompt for the generation.
            tokenizer (`PreTrainedTokenizerBase`, *optional*): The tokenizer used to decode the input ids.
        Return:
            `torch.LongTensor` where each sequence has its tail token replaced with its appropriate extension.
        """
        if tokenizer is None:
            raise ValueError(
                " When generating with token healing, you must pass the model's tokenizer to the `tokenizer` "
                "argument of `generate`."
            )

        bos_token_id, pad_token_id = tokenizer.bos_token_id, tokenizer.pad_token_id
        vocab_trie = ExtensionsTrie(tokenizer.get_vocab())
        generation_config = GenerationConfig(max_new_tokens=1, pad_token_id=pad_token_id)

        # assumption: leading/trailing whitespace is not meaningful, so the prompts are
        # stripped before re-tokenizing to desensitize generation to whitespace artefacts
        prompts = [p.strip() for p in tokenizer.batch_decode(input_ids, skip_special_tokens=True)]
        input_ids = tokenizer(
            prompts,
            return_tensors="pt",
            padding=True,
        ).input_ids.to(input_ids.device)

        # replace bos with pad to not condition healing on it
        input_ids = torch.where(input_ids == bos_token_id, pad_token_id, input_ids)

        """
        the latter code assumes the input_ids is not empty,
        input_id has to be checked if contains elements
		"""
        if input_ids.numel() == 0:
            return input_ids

        tail_ids = input_ids[:, -1].tolist()

        space_tok = tokenizer.convert_ids_to_tokens(tokenizer.convert_tokens_to_ids(" "))[0]
        # tail tokens are used for a prefix search, thus, whitespaces are replaced with
        # their tokenization (e.g. 'Ġ') to enable search for tokens prefixed with a whitespace
        tail_toks = (tokenizer.decode(t).replace(" ", space_tok) for t in tail_ids)

        for batch_idx, (tail_id, tail_tok) in enumerate(zip(tail_ids, tail_toks)):
            batch_ids = input_ids[batch_idx]
            if torch.all(batch_ids == pad_token_id).item():
                continue  # skip empty sequences (all pad ids)

            # apply bias for alternatives (extensions) to the tail token
            """
            seq_bias key has to be tuple with int so have to use
            tokenizer function to convert str to int
			"""
            seq_bias = {
                (tokenizer.convert_tokens_to_ids(alt_tok),): 10.0 for alt_tok in vocab_trie.extensions(prefix=tail_tok)
            }

            if len(seq_bias) == 1:
                continue  # skip if there are no token alternatives to heal with

            # slightly favor original token to limit aggressive healing e.g. 'http' -> 'https'
            seq_bias[(tail_id,)] += 1.0
            generation_config.update(sequence_bias=seq_bias)

            trimmed_ids = batch_ids[:-1]

            """
            the latter code assumes trimmed_ids is not empty
            so have to check the its element count
			"""
            if trimmed_ids.numel() == 0:
                continue

            # if the prompt is a single (non-pad) token, regenerate from bos
            if len(batch_ids[batch_ids != pad_token_id]) == 1:
                trimmed_ids[-1] = bos_token_id

            input_ids[batch_idx] = self.generate(trimmed_ids.unsqueeze(0), generation_config=generation_config)

        return input_ids

    def _sample(
        self,
        input_ids: torch.LongTensor,
        logits_processor: LogitsProcessorList,
        stopping_criteria: StoppingCriteriaList,
        generation_config: GenerationConfig,
        synced_gpus: bool = False,
        streamer: Optional["BaseStreamer"] = None,
        **model_kwargs,
    ) -> Union[GenerateNonBeamOutput, torch.LongTensor]:
        r"""
        Generates sequences of token ids for models with a language modeling head using **multinomial sampling** and
        can be used for text-decoder, text-to-text, speech-to-text, and vision-to-text models.

        Parameters:
            input_ids (`torch.LongTensor` of shape `(batch_size, sequence_length)`):
                The sequence used as a prompt for the generation.
            logits_processor (`LogitsProcessorList`):
                An instance of [`LogitsProcessorList`]. List of instances of class derived from [`LogitsProcessor`]
                used to modify the prediction scores of the language modeling head applied at each generation step.
            stopping_criteria (`StoppingCriteriaList`):
                An instance of [`StoppingCriteriaList`]. List of instances of class derived from [`StoppingCriteria`]
                used to tell if the generation loop should stop.
            generation_config ([`~generation.GenerationConfig`]):
                The generation configuration to be used as parametrization of the decoding method.
            synced_gpus (`bool`):
                Whether to continue running the while loop until max_length (needed to avoid deadlocking with
                `FullyShardedDataParallel` and DeepSpeed ZeRO Stage 3).
            streamer (`BaseStreamer`, *optional*):
                Streamer object that will be used to stream the generated sequences. Generated tokens are passed
                through `streamer.put(token_ids)` and the streamer is responsible for any further processing.
            model_kwargs:
                Additional model specific kwargs will be forwarded to the `forward` function of the model. If model is
                an encoder-decoder model the kwargs should include `encoder_outputs`.

        Return:
            [`~generation.GenerateDecoderOnlyOutput`], [`~generation.GenerateEncoderDecoderOutput`] or `torch.LongTensor`:
            A `torch.LongTensor` containing the generated tokens (default behaviour) or a
            [`~generation.GenerateDecoderOnlyOutput`] if `model.config.is_encoder_decoder=False` and
            `return_dict_in_generate=True` or a [`~generation.GenerateEncoderDecoderOutput`] if
            `model.config.is_encoder_decoder=True`.
        """
        # init values
        pad_token_id = generation_config._pad_token_tensor
        output_attentions = generation_config.output_attentions
        output_hidden_states = generation_config.output_hidden_states
        output_scores = generation_config.output_scores
        output_logits = generation_config.output_logits
        return_dict_in_generate = generation_config.return_dict_in_generate
        has_eos_stopping_criteria = any(hasattr(criteria, "eos_token_id") for criteria in stopping_criteria)
        do_sample = generation_config.do_sample

        # init attention / hidden states / scores tuples
        scores = () if (return_dict_in_generate and output_scores) else None
        raw_logits = () if (return_dict_in_generate and output_logits) else None
        decoder_attentions = () if (return_dict_in_generate and output_attentions) else None
        cross_attentions = () if (return_dict_in_generate and output_attentions) else None
        decoder_hidden_states = () if (return_dict_in_generate and output_hidden_states) else None

        # if model is an encoder-decoder, retrieve encoder attention weights and hidden states
        if return_dict_in_generate and self.config.is_encoder_decoder:
            encoder_attentions = model_kwargs["encoder_outputs"].get("attentions") if output_attentions else None
            encoder_hidden_states = (
                model_kwargs["encoder_outputs"].get("hidden_states") if output_hidden_states else None
            )

        # keep track of which sequences are already finished
        batch_size, cur_len = input_ids.shape[:2]
        this_peer_finished = False
        unfinished_sequences = torch.ones(batch_size, dtype=torch.long, device=input_ids.device)
        model_kwargs = self._get_initial_cache_position(cur_len, input_ids.device, model_kwargs)

        model_forward = self.__call__
        compile_forward = self._valid_auto_compile_criteria(model_kwargs, generation_config)
        if compile_forward:
            os.environ["TOKENIZERS_PARALLELISM"] = "0"
            # If we use FA2 and a static cache, we cannot compile with fullgraph
            if self.config._attn_implementation == "flash_attention_2":
                # only raise warning if the user passed an explicit compile-config
                if generation_config.compile_config is not None and generation_config.compile_config.fullgraph:
                    logger.warning_once(
                        "When using Flash Attention 2 and a static cache, you cannot use the option `CompileConfig(fullgraph=True)` as "
                        "FA2 introduces graph breaks. We overrode the option with `fullgraph=False`."
                    )
                    generation_config.compile_config.fullgraph = False
            model_forward = self.get_compiled_call(generation_config.compile_config)

        if generation_config.prefill_chunk_size is not None:
            model_kwargs = self._prefill_chunking(input_ids, generation_config, **model_kwargs)
            is_prefill = False
        else:
            is_prefill = True

        while self._has_unfinished_sequences(this_peer_finished, synced_gpus, device=input_ids.device):
            # prepare model inputs
            model_inputs = self.prepare_inputs_for_generation(input_ids, **model_kwargs)

            # prepare variable output controls (note: some models won't accept all output controls)
            model_inputs.update({"output_attentions": output_attentions} if output_attentions else {})
            model_inputs.update({"output_hidden_states": output_hidden_states} if output_hidden_states else {})

            if is_prefill:
                outputs = self(**model_inputs, return_dict=True)
                is_prefill = False
            else:
                outputs = model_forward(**model_inputs, return_dict=True)

            # synced_gpus: don't waste resources running the code we don't need; kwargs must be updated before skipping
            model_kwargs = self._update_model_kwargs_for_generation(
                outputs,
                model_kwargs,
                is_encoder_decoder=self.config.is_encoder_decoder,
            )
            if synced_gpus and this_peer_finished:
                continue

            # Copy is needed to avoid keeping a hanging ref to outputs.logits which may be very large for first iteration
            # (the clone itself is always small)
            next_token_logits = outputs.logits[:, -1, :].to(copy=True, dtype=torch.float32, device=input_ids.device)

            # pre-process distribution
            next_token_scores = logits_processor(input_ids, next_token_logits)

            # Store scores, attentions and hidden_states when required
            if return_dict_in_generate:
                if output_scores:
                    scores += (next_token_scores,)
                if output_logits:
                    raw_logits += (next_token_logits,)
                if output_attentions:
                    decoder_attentions += (
                        (outputs.decoder_attentions,) if self.config.is_encoder_decoder else (outputs.attentions,)
                    )
                    if self.config.is_encoder_decoder:
                        cross_attentions += (outputs.cross_attentions,)

                if output_hidden_states:
                    decoder_hidden_states += (
                        (outputs.decoder_hidden_states,)
                        if self.config.is_encoder_decoder
                        else (outputs.hidden_states,)
                    )

            # token selection
            if do_sample:
                probs = nn.functional.softmax(next_token_scores, dim=-1)
                # TODO (joao): this OP throws "skipping cudagraphs due to ['incompatible ops']", find solution
                next_tokens = torch.multinomial(probs, num_samples=1).squeeze(1)
            else:
                next_tokens = torch.argmax(next_token_scores, dim=-1)

            # finished sentences should have their next token be a padding token
            if has_eos_stopping_criteria:
                next_tokens = next_tokens * unfinished_sequences + pad_token_id * (1 - unfinished_sequences)

            # update generated ids, model inputs, and length for next step
            input_ids = torch.cat([input_ids, next_tokens[:, None]], dim=-1)
            if streamer is not None:
                streamer.put(next_tokens.cpu())

            unfinished_sequences = unfinished_sequences & ~stopping_criteria(input_ids, scores)
            this_peer_finished = unfinished_sequences.max() == 0
            cur_len += 1

            # This is needed to properly delete outputs.logits which may be very large for first iteration
            # Otherwise a reference to outputs is kept which keeps the logits alive in the next iteration
            del outputs

        if streamer is not None:
            streamer.end()

        if return_dict_in_generate:
            if self.config.is_encoder_decoder:
                return GenerateEncoderDecoderOutput(
                    sequences=input_ids,
                    scores=scores,
                    logits=raw_logits,
                    encoder_attentions=encoder_attentions,
                    encoder_hidden_states=encoder_hidden_states,
                    decoder_attentions=decoder_attentions,
                    cross_attentions=cross_attentions,
                    decoder_hidden_states=decoder_hidden_states,
                    past_key_values=model_kwargs.get("past_key_values"),
                )
            else:
                return GenerateDecoderOnlyOutput(
                    sequences=input_ids,
                    scores=scores,
                    logits=raw_logits,
                    attentions=decoder_attentions,
                    hidden_states=decoder_hidden_states,
                    past_key_values=model_kwargs.get("past_key_values"),
                )
        else:
            return input_ids

    @staticmethod
    def _flatten_beam_dim(tensor: torch.Tensor) -> torch.Tensor:
        """[batch_size, num_beams, ...] -> [batch_size * num_beams, ...]"""
        shape = list(tensor.shape)
        return torch.reshape(tensor, [shape[0] * shape[1]] + shape[2:])

    @staticmethod
    def _unflatten_beam_dim(tensor: torch.Tensor, batch_size: int, num_beams: int) -> torch.Tensor:
        """[batch_size * num_beams, ...] -> [batch_size, num_beams, ...]"""
        shape = list(tensor.shape)
        return torch.reshape(tensor, [batch_size, num_beams] + shape[1:])

    @staticmethod
    def _gather_beams(tensor: torch.Tensor, beam_indices: torch.Tensor) -> torch.Tensor:
        """
        Gathers the beam slices indexed by beam_indices into new beam array.

        Args:
            tensor (`torch.Tensor`): A tensor containing data to be gathered. The tensor is a 2D or a 3D tensor
                with the two first dimensions depicting the batch and the beam dimensions.
            beam_indices (`torch.Tensor` of shape `(batch_size, num_beams_to_select)`): The indices of the beams to
                select .

        Returns:
            A tensor with the selected beams
        """
        # `take_along_dim` requires its indices arg to have the same number of dims as `input`
        while len(beam_indices.shape) < len(tensor.shape):
            beam_indices = beam_indices.unsqueeze(-1)
        gathered_tensor = torch.take_along_dim(input=tensor, indices=beam_indices, dim=1)
        return gathered_tensor

    @staticmethod
    def _check_early_stop_heuristic(
        is_early_stop_heuristic_unsatisfied: torch.Tensor,
        running_beam_scores: torch.Tensor,
        beam_scores: torch.Tensor,
        is_sent_finished: torch.Tensor,
        cur_len: int,
        max_length: int,
        decoder_prompt_len: int,
        early_stopping: Union[bool, str],
        length_penalty: float,
    ):
        """
        Determine whether early stopping is possible by checking if the best possible score of running beams
        could still improve upon the finished ones.

        Mechanism:
        - Without a length penalty, beam scores typically decrease as more tokens are generated.
        So, if the *best possible* score from any running beam is already worse than the *worst* finished beam,
        we can safely stop early.
        - With a length penalty, scores may increase with longer sequences. In this case, we use heuristics
        to estimate the best possible score — though this estimate may not always be correct — and stop
        if no further improvement seems likely.

        We apply different heuristics depending on the value of `early_stopping`:
        1. `early_stopping == False`:
        -> Use a heuristic that assumes the best score comes from the current length minus the decoder prompt length.
        -> See detailed discussion: https://github.com/huggingface/transformers/pull/20901#issuecomment-1369845565

        2. `early_stopping == "never"`:
        -> Estimate the best score using either `max_length` or `cur_len`, depending on the sign of `length_penalty`.
        -> A positive length penalty favors longer sequences, so we use `max_length` in that case.

        NOTE: the canonical beam search implementation can be replicated with `early_stopping="never"` and
        `length_penalty=0.0`, which are NOT the default flags. The default behavior was empirically found to produce
        better sequences (prior to 2022), and changing it is BC breaking.
        """
        if early_stopping == "never" and length_penalty > 0.0:
            best_hypothetical_length = max_length - decoder_prompt_len
        else:
            best_hypothetical_length = cur_len - decoder_prompt_len
        best_possible_running_score = running_beam_scores[:, :1] / (best_hypothetical_length**length_penalty)
        worst_finished_score = torch.where(is_sent_finished, torch.min(beam_scores, dim=1, keepdim=True)[0], -1.0e9)
        return is_early_stop_heuristic_unsatisfied & torch.any(
            best_possible_running_score > worst_finished_score, dim=-1, keepdim=True
        )

    @staticmethod
    def _beam_search_has_unfinished_sequences(
        is_early_stop_heuristic_unsatisfied: torch.Tensor,
        is_sent_finished: torch.Tensor,
        next_token_hits_stopping_criteria: torch.Tensor,
        early_stopping: Union[bool, str],
    ):
        """
        Beam Search stopping condition -- halts the generation loop if any of these conditions becomes False
        """
        # a. Can the open beams improve the top completed scores?
        improvement_possible = torch.any(is_early_stop_heuristic_unsatisfied)

        # b. Is there still a beam without fully completed sequences? This is only relevant if early_stopping is
        # enabled, where we want to finish as soon as all beams have a completed sequence.
        exists_open_beam = ~(torch.all(is_sent_finished) & (early_stopping is True))

        # c. Have we hit a stopping criteria with all running sequences and have no way to continue? e.g. we have
        # reached `max_length``
        valid_continuations = ~torch.all(next_token_hits_stopping_criteria)

        return improvement_possible & exists_open_beam & valid_continuations

    def _get_top_k_continuations(
        self,
        accumulated_log_probs: torch.Tensor,
        running_sequences: torch.Tensor,
        running_beam_indices: torch.Tensor,
        cur_len: int,
        decoder_prompt_len: int,
        do_sample: bool,
        beams_to_keep: int,
        num_beams: int,
        vocab_size: int,
        batch_size: int,
    ) -> tuple[torch.Tensor, torch.Tensor, torch.Tensor]:
        """
        Get top-K continuations given the accumulated log probs on the next token.

        A few notes to understand what's going on:
        1. Each item in batch has `num_beams` * `vocab_size` candidate continuations. For each item, get the
        top K [K = (number of EOS tokens + 1) * `num_beams`] candidates with the highest accumulated
        log-probabilities, or sample them without replacement using the accumulated scores
        2. We gather the top K (as opposed to `num_beams`, or any number lower than K) here so that we have at
        least `num_beams` sequences remaining to continue the live beam search.
        3. Note that other stopping criteria might result in impossible to continue beams, i.e. all continuations
        selected in this step hit the stopping criteria.
        """
        # TODO (joao): This function should take an optional beam scorer function, to manipulate the scores after
        # token selection. The function should be an argument exposed, so that custom scoring functions can be
        # defined.

        # Gather the top K scores from _all_ beams.
        if do_sample:
            topk_indices = torch.multinomial(
                nn.functional.softmax(accumulated_log_probs, dim=-1), num_samples=beams_to_keep
            )
            topk_log_probs = torch.gather(input=accumulated_log_probs, dim=1, index=topk_indices)
        else:
            topk_log_probs, topk_indices = torch.topk(accumulated_log_probs, k=beams_to_keep)

        # Gather K top beams, recover the beam index by floor division and token id by modulo division
        topk_current_beam_indices = topk_indices // vocab_size
        topk_running_beam_indices = self._gather_beams(running_beam_indices, topk_current_beam_indices)
        topk_running_sequences = self._gather_beams(running_sequences, topk_current_beam_indices)
        topk_ids = topk_indices % vocab_size

        # Update sequences for the K top-k new sequences.
        topk_running_sequences[:, :, cur_len] = topk_ids

        # we want to store the beam indices with batch information -> real beam index = beam index % num beams
        batch_offset = torch.arange(batch_size, device=topk_ids.device).view(-1, 1) * num_beams
        batch_modified_indices = topk_current_beam_indices + batch_offset
        topk_running_beam_indices[:, :, cur_len - decoder_prompt_len] = batch_modified_indices

        return topk_log_probs, topk_running_sequences, topk_running_beam_indices

    def _get_running_beams_for_next_iteration(
        self,
        topk_log_probs: torch.Tensor,
        topk_running_sequences: torch.Tensor,
        topk_running_beam_indices: torch.Tensor,
        next_token_hits_stopping_criteria: torch.Tensor,
        num_beams: int,
    ) -> tuple[torch.Tensor, torch.Tensor, torch.Tensor]:
        """
        Given the top-K continuations, their scores, and whether they hit a stopping criteria, select the
        best non-finished beams to continue beam search in the next iteration.
        """
        # To prevent these just finished sequences from being used in subsequent iterations, set their log probs
        # to a very large negative value
        topk_running_log_probs = topk_log_probs + next_token_hits_stopping_criteria.to(torch.float32) * -1.0e9

        next_topk_indices = torch.topk(topk_running_log_probs, k=num_beams)[1]
        running_sequences = self._gather_beams(topk_running_sequences, next_topk_indices)
        running_beam_scores = self._gather_beams(topk_running_log_probs, next_topk_indices)
        running_beam_indices = self._gather_beams(topk_running_beam_indices, next_topk_indices)
        return running_sequences, running_beam_scores, running_beam_indices

    def _update_finished_beams(
        self,
        sequences: torch.Tensor,
        topk_running_sequences: torch.Tensor,
        beam_scores: torch.Tensor,
        topk_log_probs: torch.Tensor,
        beam_indices: torch.Tensor,
        topk_running_beam_indices: torch.Tensor,
        is_early_stop_heuristic_unsatisfied: torch.Tensor,
        is_sent_finished: torch.Tensor,
        next_token_hits_stopping_criteria: torch.Tensor,
        top_num_beam_mask: torch.Tensor,
        num_beams: int,
        cur_len: int,
        decoder_prompt_len: int,
        length_penalty: float,
        early_stopping: Union[bool, str],
    ) -> tuple[torch.Tensor, torch.Tensor, torch.Tensor, torch.Tensor]:
        """
        Updates the finished beams if (and only if) there are new completed sequences that have a higher score than
        the current finished sequences.
        """
        # Only the top `num_beam` sequences can be considered for the final returned sequences. Remember: the
        # remaining sequences only exist as a backup to ensure that we have at least `num_beams` sequences to
        # continue.
        did_top_num_beams_just_finished = next_token_hits_stopping_criteria & top_num_beam_mask[None, :]

        # Further process topk logits for the finished beams
        # - add length penalty
        topk_log_probs = topk_log_probs / ((cur_len + 1 - decoder_prompt_len) ** length_penalty)
        # - make sure no scores can be added anymore if beam is full and early stopping is on
        beams_in_batch_are_full = torch.all(is_sent_finished, axis=-1, keepdims=True) & (early_stopping is True)
        topk_log_probs += beams_in_batch_are_full.to(torch.float32) * -1.0e9
        # - make sure no scores can be added anymore if improvement is not possible
        topk_log_probs += (~is_early_stop_heuristic_unsatisfied).to(torch.float32) * -1.0e9

        # - make sure still running sequences cannot be chosen as finalized beam
        topk_log_probs += (~did_top_num_beams_just_finished) * -1.0e9

        # Get finalized  `num_beam` sequences for the next generation step -- combine the previous finalized
        # data with the new finalized sequences (if any, non-finalized sequences have a very large negative score
        # in this step), and keep the best `num_beams` sequences.
        merged_sequences = torch.cat((sequences, topk_running_sequences), dim=1)
        merged_scores = torch.cat((beam_scores, topk_log_probs), dim=1)
        merged_beam_indices = torch.cat((beam_indices, topk_running_beam_indices), dim=1)
        merged_is_sent_finished = torch.cat((is_sent_finished, did_top_num_beams_just_finished), dim=1)
        topk_merged_indices = torch.topk(merged_scores, k=num_beams)[1]
        sequences = self._gather_beams(merged_sequences, topk_merged_indices)
        beam_scores = self._gather_beams(merged_scores, topk_merged_indices)
        beam_indices = self._gather_beams(merged_beam_indices, topk_merged_indices)
        is_sent_finished = self._gather_beams(merged_is_sent_finished, topk_merged_indices)
        return sequences, beam_scores, beam_indices, is_sent_finished

    # end of auxiliary functions for beam search

    def _beam_search(
        self,
        input_ids: torch.LongTensor,
        logits_processor: LogitsProcessorList,
        stopping_criteria: StoppingCriteriaList,
        generation_config: GenerationConfig,
        synced_gpus: bool = False,
        **model_kwargs,
    ) -> Union[GenerateBeamOutput, torch.LongTensor]:
        r"""
        Generates sequences of token ids for models with a language modeling head using **beam search decoding** and
        can be used for text-decoder, text-to-text, speech-to-text, and vision-to-text models.

        If it's the first time you're diving into Beam Search, we recommend you read the following blog post:
        https://huggingface.co/blog/how-to-generate (especially the beam search section).

        You can recompute the sequence scores from the individual scores using the `compute_transition_scores` function
        (https://huggingface.co/docs/transformers/main_classes/text_generation#transformers.GenerationMixin.compute_transition_scores)

        Parameters:
            input_ids (`torch.LongTensor` of shape `(batch_size*num_beams, sequence_length)`):
                The sequence used as a prompt for the generation.
            logits_processor (`LogitsProcessorList`):
                An instance of [`LogitsProcessorList`]. List of instances of class derived from [`LogitsProcessor`]
                used to modify the prediction scores of the language modeling head applied at each generation step.
            stopping_criteria (`StoppingCriteriaList`:
                An instance of [`StoppingCriteriaList`]. List of instances of class derived from [`StoppingCriteria`]
                used to tell if the generation loop should stop.
            generation_config ([`~generation.GenerationConfig`]):
                The generation configuration to be used as parametrization of the decoding method.
            synced_gpus (`bool`):
                Whether to continue running the while loop until max_length (needed to avoid deadlocking with
                `FullyShardedDataParallel` and DeepSpeed ZeRO Stage 3).
            model_kwargs:
                Additional model specific kwargs will be forwarded to the `forward` function of the model. If model is
                an encoder-decoder model the kwargs should include `encoder_outputs`.

        Return:
            [`generation.GenerateBeamDecoderOnlyOutput`], [`~generation.GenerateBeamEncoderDecoderOutput`] or
            `torch.LongTensor`: A `torch.LongTensor` containing the generated tokens (default behaviour) or a
            [`~generation.GenerateBeamDecoderOnlyOutput`] if `model.config.is_encoder_decoder=False` and
            `return_dict_in_generate=True` or a [`~generation.GenerateBeamEncoderDecoderOutput`] if
            `model.config.is_encoder_decoder=True`.
        """

        # 1. init beam_search values
        pad_token_id = generation_config._pad_token_tensor
        eos_token_id = generation_config._eos_token_tensor
        output_attentions = generation_config.output_attentions
        output_hidden_states = generation_config.output_hidden_states
        output_scores = generation_config.output_scores
        output_logits = generation_config.output_logits
        return_dict_in_generate = generation_config.return_dict_in_generate
        do_sample = generation_config.do_sample
        early_stopping = generation_config.early_stopping
        length_penalty = generation_config.length_penalty
        max_length = generation_config.max_length
        num_beams = generation_config.num_beams
        num_return_sequences = generation_config.num_return_sequences

        batch_size_unflattened, cur_len = input_ids.shape[:2]
        batch_size = batch_size_unflattened // num_beams
        # TODO (joao): standardize special cases
        if self.__class__.__name__ == "MoshiDepthDecoder":
            vocab_size = self.config.audio_vocab_size
        elif self.__class__.__name__ == "ImageGPTForCausalImageModeling":
            vocab_size = self.get_output_embeddings().out_features
        else:
            vocab_size = self.config.get_sub_config(modality="text", decoder=True).vocab_size
        decoder_prompt_len = cur_len
        this_peer_finished = False

        # At each beam search step, we want to keep top K [K = (number of EOS tokens + 1) * `num_beams`] candidates
        # with the highest log-probabilities, or sample K continuations without replacement. We gather the top K
        # (as opposed to `num_beams`, or any number lower than K) so that we have at least `num_beams` sequences
        # non-finished to continue the live beam search, in case the top `num_beams` all select an EOS token.
        n_eos_tokens = eos_token_id.shape[0] if eos_token_id is not None else 0
        beams_to_keep = max(2, 1 + n_eos_tokens) * num_beams
        top_num_beam_mask = torch.cat(
            (torch.ones((num_beams), dtype=torch.bool), torch.zeros((beams_to_keep - num_beams), dtype=torch.bool)),
            dim=0,
        ).to(input_ids.device)

        model_kwargs = self._get_initial_cache_position(cur_len, input_ids.device, model_kwargs)

        # (joao) feature lost in the refactor. Probably won't implement, hurts readability with minimal gains (there
        # are newer low-memory alternatives like the offloaded cache)
        sequential = generation_config.low_memory
        if sequential:
            raise ValueError(
                "`low_memory=True` is not supported after the beam search refactor. Please check the discussion in "
                "#35802 *after the PR got merged*, and add a comment there if your questions are not yet answered."
            )

        # 2. init output tuples
        all_scores = () if (return_dict_in_generate and output_scores) else None
        raw_logits = () if (return_dict_in_generate and output_logits) else None
        beam_indices = () if (return_dict_in_generate and output_logits) else None
        decoder_attentions = () if (return_dict_in_generate and output_attentions) else None
        cross_attentions = () if (return_dict_in_generate and output_attentions) else None
        decoder_hidden_states = () if (return_dict_in_generate and output_hidden_states) else None

        # if model is an encoder-decoder, retrieve encoder attention weights and hidden states
        if return_dict_in_generate and self.config.is_encoder_decoder:
            encoder_attentions = model_kwargs["encoder_outputs"].get("attentions") if output_attentions else None
            encoder_hidden_states = (
                model_kwargs["encoder_outputs"].get("hidden_states") if output_hidden_states else None
            )

        # 3. init running tensors and static-shaped placeholders

        # per batch, beam-item holding current token in loop and completed sequences
        output_fill_value = pad_token_id or eos_token_id[0] if eos_token_id is not None else -1
        running_sequences = torch.full(
            (batch_size, num_beams, max_length),
            fill_value=output_fill_value,
            dtype=torch.int64,
            device=input_ids.device,
        )
        running_sequences[:, :, :cur_len] = self._unflatten_beam_dim(input_ids, batch_size, num_beams)
        sequences = running_sequences.detach().clone()

        # per batch, beam-item score, logprobs
        # initialise score of first beam with 0 and the rest with -1e9. This makes sure that only tokens
        # of the first beam are considered to avoid sampling the exact same tokens across all beams.
        running_beam_scores = torch.zeros((batch_size, num_beams), dtype=torch.float, device=input_ids.device)
        running_beam_scores[:, 1:] = -1e9
        beam_scores = torch.full((batch_size, num_beams), fill_value=-1e9, dtype=torch.float, device=input_ids.device)

        # per batch, beam-item state bit indicating if sentence has finished.
        is_sent_finished = torch.zeros((batch_size, num_beams), dtype=torch.bool, device=input_ids.device)

        # per batch state bit indicating if there is a possibility to improve the best finished sentence.
        is_early_stop_heuristic_unsatisfied = torch.ones((batch_size, 1), dtype=torch.bool, device=input_ids.device)

        # per batch, beam-item state bit indicating if there are valid continuations.
        next_token_hits_stopping_criteria = torch.zeros(
            (batch_size, num_beams), dtype=torch.bool, device=input_ids.device
        )

        # per batch selected beam indices
        running_beam_indices = torch.full(
            (batch_size, num_beams, max_length - cur_len), fill_value=-1, dtype=torch.int32, device=input_ids.device
        )
        beam_indices = running_beam_indices.detach().clone()

        # 4. run the generation loop
        while self._has_unfinished_sequences(this_peer_finished, synced_gpus, device=input_ids.device):
            # a. Forward current tokens, obtain the logits
            flat_running_sequences = self._flatten_beam_dim(running_sequences[:, :, :cur_len])
            model_inputs = self.prepare_inputs_for_generation(flat_running_sequences, **model_kwargs)

            # prepare variable output controls (note: some models won't accept all output controls)
            model_inputs.update({"output_attentions": output_attentions} if output_attentions else {})
            model_inputs.update({"output_hidden_states": output_hidden_states} if output_hidden_states else {})

            model_outputs = self(**model_inputs, return_dict=True)

            # synced_gpus: don't waste resources running the code we don't need; kwargs must be updated before skipping
            model_kwargs = self._update_model_kwargs_for_generation(
                model_outputs,
                model_kwargs,
                is_encoder_decoder=self.config.is_encoder_decoder,
            )
            if synced_gpus and this_peer_finished:
                continue

            # Copy is needed to avoid keeping a hanging ref
            logits = model_outputs.logits[:, -1, :].to(copy=True, dtype=torch.float32, device=input_ids.device)

            # b. Compute log probs -- get log probabilities from logits, process logits with processors (*e.g.*
            # `temperature`, ...), and add new logprobs to existing running logprobs scores.
            log_probs = nn.functional.log_softmax(logits, dim=-1)
            log_probs = logits_processor(flat_running_sequences, log_probs)

            # Store logits, attentions and hidden_states when required
            if return_dict_in_generate:
                if output_logits:
                    raw_logits += (logits.clone(),)
                if return_dict_in_generate and output_scores:
                    all_scores += (log_probs.clone(),)

                if output_attentions:
                    decoder_attentions += (
                        (model_outputs.decoder_attentions,)
                        if self.config.is_encoder_decoder
                        else (model_outputs.attentions,)
                    )
                    if self.config.is_encoder_decoder:
                        cross_attentions += (model_outputs.cross_attentions,)

                if output_hidden_states:
                    decoder_hidden_states += (
                        (model_outputs.decoder_hidden_states,)
                        if self.config.is_encoder_decoder
                        else (model_outputs.hidden_states,)
                    )

            # This is needed to properly delete logits which may be very large for first iteration
            # Otherwise a reference to outputs is kept which keeps the logits alive in the next iteration
            del model_outputs

            log_probs = self._unflatten_beam_dim(log_probs, batch_size, num_beams)
            log_probs = log_probs + running_beam_scores[:, :, None]
            log_probs = torch.reshape(log_probs, (batch_size, num_beams * vocab_size))

            # c. Retrieve top-K continuations, i.e. select the next token (greedy or sampling) and then keep the best
            # continuations among all beams based on the accumulated scores.
            topk_log_probs, topk_running_sequences, topk_running_beam_indices = self._get_top_k_continuations(
                accumulated_log_probs=log_probs,
                running_sequences=running_sequences,
                running_beam_indices=running_beam_indices,
                cur_len=cur_len,
                decoder_prompt_len=decoder_prompt_len,
                do_sample=do_sample,
                beams_to_keep=beams_to_keep,
                num_beams=num_beams,
                vocab_size=vocab_size,
                batch_size=batch_size,
            )

            # d. Check which running sequences have finished
            next_token_hits_stopping_criteria = stopping_criteria(
                self._flatten_beam_dim(topk_running_sequences[:, :, : cur_len + 1]),  # remove unfilled token indexes
                all_scores,
            )
            next_token_hits_stopping_criteria = self._unflatten_beam_dim(
                next_token_hits_stopping_criteria, batch_size, beams_to_keep
            )

            # e. Get the non-finished running `num_beams` sequences for the next generation step
            running_sequences, running_beam_scores, running_beam_indices = self._get_running_beams_for_next_iteration(
                topk_log_probs=topk_log_probs,
                topk_running_sequences=topk_running_sequences,
                topk_running_beam_indices=topk_running_beam_indices,
                next_token_hits_stopping_criteria=next_token_hits_stopping_criteria,
                num_beams=num_beams,
            )

            # f. Update the completed beams if a new high score in a finished sequence is found
            sequences, beam_scores, beam_indices, is_sent_finished = self._update_finished_beams(
                sequences=sequences,
                topk_running_sequences=topk_running_sequences,
                beam_scores=beam_scores,
                topk_log_probs=topk_log_probs,
                beam_indices=beam_indices,
                topk_running_beam_indices=topk_running_beam_indices,
                is_early_stop_heuristic_unsatisfied=is_early_stop_heuristic_unsatisfied,
                is_sent_finished=is_sent_finished,
                next_token_hits_stopping_criteria=next_token_hits_stopping_criteria,
                top_num_beam_mask=top_num_beam_mask,
                num_beams=num_beams,
                cur_len=cur_len,
                decoder_prompt_len=decoder_prompt_len,
                length_penalty=length_penalty,
                early_stopping=early_stopping,
            )

            # g. Prepare remaining data for the next iteration, including computing the stopping condition for
            # beam search as a whole (as opposed to individual beams, i.e. `stopping_criteria`)

            # pluck the cache from the beam indices that will be used in the next iteration
            # NOTE: we need to check if `self._reorder_cache` exists for special models like RAG, RecurrentGemma etc.
            if model_kwargs.get("past_key_values", None) is not None:
                beam_idx = self._flatten_beam_dim(running_beam_indices[..., cur_len - decoder_prompt_len])
                if hasattr(self, "_reorder_cache"):
                    model_kwargs["past_key_values"] = self._reorder_cache(model_kwargs["past_key_values"], beam_idx)
                else:
                    model_kwargs["past_key_values"].reorder_cache(beam_idx)

            cur_len = cur_len + 1
            is_early_stop_heuristic_unsatisfied = self._check_early_stop_heuristic(
                is_early_stop_heuristic_unsatisfied=is_early_stop_heuristic_unsatisfied,
                running_beam_scores=running_beam_scores,
                beam_scores=beam_scores,
                is_sent_finished=is_sent_finished,
                cur_len=cur_len,
                max_length=max_length,
                decoder_prompt_len=decoder_prompt_len,
                early_stopping=early_stopping,
                length_penalty=length_penalty,
            )
            this_peer_finished = not self._beam_search_has_unfinished_sequences(
                is_early_stop_heuristic_unsatisfied,
                is_sent_finished,
                next_token_hits_stopping_criteria,
                early_stopping,
            )

        # 5. prepare outputs
        # Take best beams for each batch (the score is sorted in descending order)
        sequences = self._flatten_beam_dim(sequences[:, :num_return_sequences, :])
        beam_scores = self._flatten_beam_dim(beam_scores[:, :num_return_sequences])
        beam_indices = self._flatten_beam_dim(beam_indices[:, :num_return_sequences, :])

        # Crop the static-shaped tensors to the actual size.
        # `beam_indices` is initialized with -1s, and is updated with the beam index of the generated token at each
        # step. We can use it to detect the generated length, which may be != `cur_len`  (e.g. selected beam is from a
        # previous decoding iteration)
        max_generated_length = ((beam_indices + 1).bool()).sum(dim=1).max()
        output_length = decoder_prompt_len + max_generated_length
        sequences = sequences[:, :output_length]
        beam_indices = beam_indices[:, :max_generated_length]

        if return_dict_in_generate:
            if not output_scores:
                beam_scores = None

            if self.config.is_encoder_decoder:
                return GenerateBeamEncoderDecoderOutput(
                    sequences=sequences,
                    sequences_scores=beam_scores,
                    scores=all_scores,
                    logits=raw_logits,
                    beam_indices=beam_indices,
                    encoder_attentions=encoder_attentions,
                    encoder_hidden_states=encoder_hidden_states,
                    decoder_attentions=decoder_attentions,
                    cross_attentions=cross_attentions,
                    decoder_hidden_states=decoder_hidden_states,
                    past_key_values=model_kwargs.get("past_key_values"),
                )
            else:
                return GenerateBeamDecoderOnlyOutput(
                    sequences=sequences,
                    sequences_scores=beam_scores,
                    scores=all_scores,
                    logits=raw_logits,
                    beam_indices=beam_indices,
                    attentions=decoder_attentions,
                    hidden_states=decoder_hidden_states,
                    past_key_values=model_kwargs.get("past_key_values"),
                )
        else:
            return sequences

    def _assisted_decoding(
        self,
        input_ids: torch.LongTensor,
        candidate_generator: CandidateGenerator,
        logits_processor: LogitsProcessorList,
        stopping_criteria: StoppingCriteriaList,
        generation_config: GenerationConfig,
        synced_gpus: bool = False,
        streamer: Optional["BaseStreamer"] = None,
        **model_kwargs,
    ) -> Union[GenerateNonBeamOutput, torch.LongTensor]:
        r"""
        Generates sequences of token ids for models with a language modeling head using **greedy decoding** or
        **sample** (depending on `do_sample`), assisted by candidate sequences. Assisted generation is an example of a
        candidate decoding strategy. Can be used for text-decoder, text-to-text, speech-to-text, and vision-to-text
        models.

        Parameters:
            input_ids (`torch.LongTensor` of shape `(batch_size, sequence_length)`):
                The sequence used as a prompt for the generation.
            candidate_generator (`CandidateGenerator`):
                A derived instance of [`CandidateGenerator`] that defines how candidate sequences are generated. For
                more information, the documentation of [`CandidateGenerator`] should be read.
            logits_processor (`LogitsProcessorList`):
                An instance of [`LogitsProcessorList`]. List of instances of class derived from [`LogitsProcessor`]
                used to modify the prediction scores of the language modeling head applied at each generation step.
            stopping_criteria (`StoppingCriteriaList`):
                An instance of [`StoppingCriteriaList`]. List of instances of class derived from [`StoppingCriteria`]
                used to tell if the generation loop should stop.
            generation_config ([`~generation.GenerationConfig`]):
                The generation configuration to be used as parametrization of the decoding method.
            synced_gpus (`bool`):
                Whether to continue running the while loop until max_length (needed to avoid deadlocking with
                `FullyShardedDataParallel` and DeepSpeed ZeRO Stage 3).
            streamer (`BaseStreamer`, *optional*):
                Streamer object that will be used to stream the generated sequences. Generated tokens are passed
                through `streamer.put(token_ids)` and the streamer is responsible for any further processing.
            model_kwargs:
                Additional model specific keyword arguments will be forwarded to the `forward` function of the model.
                If model is an encoder-decoder model the kwargs should include `encoder_outputs`.

        Return:
            [`~generation.GenerateDecoderOnlyOutput`], [`~generation.GenerateEncoderDecoderOutput`] or
            `torch.LongTensor`: A `torch.LongTensor` containing the generated tokens (default behaviour) or a
            [`~generation.GenerateDecoderOnlyOutput`] if `model.config.is_encoder_decoder=False` and
            `return_dict_in_generate=True` or a [`~generation.GenerateEncoderDecoderOutput`] if
            `model.config.is_encoder_decoder=True`.
        """
        # init values
        do_sample = generation_config.do_sample
        output_attentions = generation_config.output_attentions
        output_hidden_states = generation_config.output_hidden_states
        output_scores = generation_config.output_scores
        output_logits = generation_config.output_logits
        return_dict_in_generate = generation_config.return_dict_in_generate

        # init attention / hidden states / scores tuples
        scores = () if (return_dict_in_generate and output_scores) else None
        raw_logits = () if (return_dict_in_generate and output_logits) else None
        decoder_attentions = () if (return_dict_in_generate and output_attentions) else None
        cross_attentions = () if (return_dict_in_generate and output_attentions) else None
        decoder_hidden_states = () if (return_dict_in_generate and output_hidden_states) else None

        # if model is an encoder-decoder, retrieve encoder attention weights and hidden states
        if return_dict_in_generate and self.config.is_encoder_decoder:
            encoder_attentions = model_kwargs["encoder_outputs"].get("attentions") if output_attentions else None
            encoder_hidden_states = (
                model_kwargs["encoder_outputs"].get("hidden_states") if output_hidden_states else None
            )

        # keep track of which sequences are already finished
        batch_size, cur_len = input_ids.shape[:2]
        unfinished_sequences = torch.ones(batch_size, dtype=torch.long, device=input_ids.device)
        model_kwargs = self._get_initial_cache_position(cur_len, input_ids.device, model_kwargs)

        this_peer_finished = False
        is_first_iteration = True  # to preserve the same API in the output as other generation methods
        while self._has_unfinished_sequences(this_peer_finished, synced_gpus, device=input_ids.device):
            cur_len = input_ids.shape[1]

            #  1. Fetch candidate sequences from a `CandidateGenerator` and move to the correct device
            candidate_input_ids, candidate_logits = candidate_generator.get_candidates(input_ids)
            candidate_input_ids = candidate_input_ids.to(self.device)
            if candidate_logits is not None:
                candidate_logits = candidate_logits.to(self.device)

            candidate_length = candidate_input_ids.shape[1] - input_ids.shape[1]
            is_done_candidate = stopping_criteria(candidate_input_ids, None)

            # 2. Use the original model to obtain the next token logits given the candidate sequence. We obtain
            # `candidate_length + 1` relevant logits from this process: in the event that all candidates are correct,
            # we use this forward pass to also pick the subsequent logits in the original model.

            # 2.1. Prepare the model inputs
            candidate_kwargs = copy.copy(model_kwargs)
            candidate_kwargs = _prepare_attention_mask(
                candidate_kwargs, candidate_input_ids.shape[1], self.config.is_encoder_decoder
            )
            candidate_kwargs = _prepare_token_type_ids(candidate_kwargs, candidate_input_ids.shape[1])
            if "cache_position" in candidate_kwargs:
                candidate_kwargs["cache_position"] = torch.cat(
                    (
                        candidate_kwargs["cache_position"],
                        torch.arange(cur_len, cur_len + candidate_length, device=input_ids.device, dtype=torch.long),
                    ),
                    dim=0,
                )

            model_inputs = self.prepare_inputs_for_generation(candidate_input_ids, **candidate_kwargs)
            if "logits_to_keep" in model_inputs:
                model_inputs["logits_to_keep"] = candidate_length + 1

            # 2.2. Run a forward pass on the candidate sequence
            # prepare variable output controls (note: some models won't accept all output controls)
            model_inputs.update({"output_attentions": output_attentions} if output_attentions else {})
            model_inputs.update({"output_hidden_states": output_hidden_states} if output_hidden_states else {})

            outputs = self(**model_inputs)

            # 2.3. Process the new logits
            # .float() is needed to retain precision for later logits manipulations
            new_logits = outputs.logits[:, -candidate_length - 1 :].to(
                dtype=torch.float32, device=input_ids.device
            )  # excludes the input prompt if present
            next_token_logits = new_logits.clone()
            if len(logits_processor) > 0:
                for i in range(candidate_length + 1):
                    new_logits[:, i, :] = logits_processor(candidate_input_ids[:, : cur_len + i], new_logits[:, i, :])

            # 3. Select the accepted tokens. There are two possible cases:
            # Case 1: `do_sample=True` and we have logits for the candidates (originally from speculative decoding)
            # 👉 Apply algorithm 1 from the speculative decoding paper (https://huggingface.co/papers/2211.17192).
            if do_sample and candidate_logits is not None:
                valid_tokens, n_matches = _speculative_sampling(
                    candidate_input_ids,
                    candidate_logits,
                    candidate_length,
                    new_logits,
                    is_done_candidate,
                )

            # Case 2: all other cases (originally from assisted generation) 👉 Compare the tokens selected from the
            # original model logits with the candidate tokens. We can keep the candidate tokens until the first
            # mismatch, or until the max length is reached.
            else:
                if do_sample:
                    probs = new_logits.softmax(dim=-1)
                    selected_tokens = torch.multinomial(probs[0, :, :], num_samples=1).squeeze(1)[None, :]
                else:
                    selected_tokens = new_logits.argmax(dim=-1)

                candidate_new_tokens = candidate_input_ids[:, cur_len:]
                n_matches = ((~(candidate_new_tokens == selected_tokens[:, :-1])).cumsum(dim=-1) < 1).sum()

                # Ensure we don't generate beyond max_len or an EOS token
                if is_done_candidate and n_matches == candidate_length:
                    n_matches -= 1
                valid_tokens = selected_tokens[:, : n_matches + 1]

            # 4. Update variables according to the number of matching assistant tokens. Remember: the token generated
            # by the model after the last candidate match is also valid, as it is generated from a correct sequence.
            # Because of this last token, assisted generation search reduces to a normal greedy search/sample if there
            # is no match.

            # 4.1. Get the valid continuation, after the matching tokens
            input_ids = torch.cat((input_ids, valid_tokens), dim=-1)
            if streamer is not None:
                streamer.put(valid_tokens.cpu())
            new_cur_len = input_ids.shape[1]

            # 4.2. Discard past key values relative to unused assistant tokens
            outputs.past_key_values.crop(new_cur_len - 1)

            # 5. Update the candidate generation strategy if needed
            candidate_generator.update_candidate_strategy(input_ids, new_logits, n_matches)

            # synced_gpus: don't waste resources running the code we don't need; kwargs must be updated before skipping
            model_kwargs = self._update_model_kwargs_for_generation(
                outputs,
                model_kwargs,
                is_encoder_decoder=self.config.is_encoder_decoder,
                num_new_tokens=n_matches + 1,
            )
            if synced_gpus and this_peer_finished:
                continue

            # Store scores, attentions and hidden_states when required
            # Assistant: modified to append one tuple element per token, as in the other generation methods.
            if return_dict_in_generate:
                newly_added_length = n_matches + 1
                if output_scores:
                    scores += tuple(new_logits[:, i, :] for i in range(newly_added_length))
                if output_logits:
                    raw_logits += tuple(next_token_logits[:, i, :] for i in range(newly_added_length))

                newly_added_length = new_cur_len if is_first_iteration else newly_added_length
                if output_attentions:
                    if self.config.is_encoder_decoder:
                        cross_attentions = _split_model_outputs(
                            cross_attentions, outputs.cross_attentions, cur_len, newly_added_length
                        )
                        decoder_attentions = _split_model_outputs(
                            decoder_attentions,
                            outputs.decoder_attentions,
                            cur_len,
                            newly_added_length,
                            is_decoder_attention=True,
                        )
                    # some (V)LLMs have hard requirement on SDPA and thus never return attn
                    elif outputs.attentions[0] is not None:
                        decoder_attentions = _split_model_outputs(
                            decoder_attentions,
                            outputs.attentions,
                            cur_len,
                            newly_added_length,
                            is_decoder_attention=True,
                        )
                if output_hidden_states:
                    if self.config.is_encoder_decoder:
                        decoder_hidden_states = _split_model_outputs(
                            decoder_hidden_states, outputs.decoder_hidden_states, cur_len, newly_added_length
                        )
                    else:
                        decoder_hidden_states = _split_model_outputs(
                            decoder_hidden_states, outputs.hidden_states, cur_len, newly_added_length
                        )

            unfinished_sequences = unfinished_sequences & ~stopping_criteria(input_ids, scores)
            this_peer_finished = unfinished_sequences.max() == 0
            is_first_iteration = False

        if streamer is not None:
            streamer.end()

        if (
            hasattr(candidate_generator, "assistant_model")
            and candidate_generator.assistant_model.generation_config.num_assistant_tokens_schedule == "heuristic"
        ):
            candidate_generator.assistant_model.generation_config.num_assistant_tokens = (
                candidate_generator.num_assistant_tokens
            )
        if return_dict_in_generate:
            if self.config.is_encoder_decoder:
                return GenerateEncoderDecoderOutput(
                    sequences=input_ids,
                    scores=scores,
                    logits=raw_logits,
                    encoder_attentions=encoder_attentions,
                    encoder_hidden_states=encoder_hidden_states,
                    decoder_attentions=decoder_attentions,
                    cross_attentions=cross_attentions,
                    decoder_hidden_states=decoder_hidden_states,
                    past_key_values=model_kwargs.get("past_key_values"),
                )
            else:
                return GenerateDecoderOnlyOutput(
                    sequences=input_ids,
                    scores=scores,
                    logits=raw_logits,
                    attentions=decoder_attentions,
                    hidden_states=decoder_hidden_states,
                    past_key_values=model_kwargs.get("past_key_values"),
                )
        else:
            return input_ids

    def _prefill_chunking(self, input_ids: torch.LongTensor, generation_config: GenerationConfig, **model_kwargs):
        # Even if we are not compiling the forward, flex is always compiled when used. With chunk prefill, we may
        # end up needing just a bit more graphs than the default (which is 8). Doing this avoids very cryptic warnings
        torch._dynamo.config.cache_size_limit = 64

        chunk_size = generation_config.prefill_chunk_size
        # Only chunk up the token just before last, so that decoding is completely performed outside this function
        # (here we simply prefill the cache)
        input_chunks = torch.split(input_ids[:, :-1], chunk_size, dim=-1)

        if "past_key_values" not in model_kwargs:
            raise ValueError("Cannot use prefill chunking without a cache")

        model_forward = self.forward

        compile_forward = self._valid_auto_compile_criteria(model_kwargs, generation_config)
        if compile_forward:
            model_forward = self.get_compiled_call(generation_config.compile_config)

        attention_mask = model_kwargs.pop("attention_mask", None)

        past_length = 0
        for input_chunk in input_chunks:
            current_length = past_length + input_chunk.shape[-1]
            # Prepare inputs
            if attention_mask is not None:
                model_kwargs["attention_mask"] = attention_mask[:, :current_length]
            model_kwargs["cache_position"] = torch.arange(
                past_length, current_length, dtype=torch.long, device=input_chunk.device
            )
            model_kwargs["position_ids"] = model_kwargs["cache_position"].unsqueeze(0)
            model_inputs = self.prepare_inputs_for_generation(input_chunk, **model_kwargs)

            outputs = model_forward(**model_inputs, return_dict=True)

            model_kwargs["past_key_values"] = outputs.past_key_values
            past_length = current_length

        model_kwargs["attention_mask"] = attention_mask
        model_kwargs["cache_position"] = model_kwargs["cache_position"][-1:] + 1
        _ = model_kwargs.pop("position_ids", None)

        return model_kwargs


def _speculative_sampling(
    candidate_input_ids,
    candidate_logits,
    candidate_length,
    new_logits,
    is_done_candidate,
):
    """
    Applies sampling as in the speculative decoding paper (https://huggingface.co/papers/2211.17192, algorithm 1). Returns
    the selected tokens, as well as the number of candidate matches.

    NOTE: Unless otherwise stated, the variable names match those in the paper.
    """
    new_candidate_input_ids = candidate_input_ids[:, -candidate_length:]
    # Gets the probabilities from the logits. q_i and p_i denote the assistant and model probabilities of the tokens
    # selected by the assistant, respectively.
    q = candidate_logits.softmax(dim=-1)
    q_i = q[:, torch.arange(candidate_length), new_candidate_input_ids].squeeze(0, 1)
    p = new_logits.softmax(dim=-1)
    p_i = p[:, torch.arange(candidate_length), new_candidate_input_ids].squeeze(0, 1)
    probability_ratio = p_i / q_i

    # When probability_ratio > 1 (i.e. q_i(x) < p_i(x), or "assistant probability of the candidate token is smaller
    # than the model probability for the same token"), keep the token. Otherwise reject with p = 1 - probability_ratio
    # (= keep with p = probability_ratio). Keep all the tokens until the first rejection
    r_i = torch.rand_like(probability_ratio)
    is_accepted = r_i <= probability_ratio
    n_matches = ((~is_accepted).cumsum(dim=-1) < 1).sum()  # this is `n` in algorithm 1

    # Ensure we don't generate beyond max_len or an EOS token (not in algorithm 1, but needed for correct behavior)
    if is_done_candidate and n_matches == candidate_length:
        # Output length is assumed to be `n_matches + 1`. Since we won't generate another token with the target model
        # due to acceptance on EOS we fix `n_matches`
        n_matches -= 1
        valid_tokens = new_candidate_input_ids[:, : n_matches + 1]
    else:
        # Next token selection: if there is a rejection, adjust the distribution from the main model before sampling.
        gamma = candidate_logits.shape[1]
        p_n_plus_1 = p[:, n_matches, :]
        if n_matches < gamma:
            q_n_plus_1 = q[:, n_matches, :]
            p_prime = torch.clamp((p_n_plus_1 - q_n_plus_1), min=0)
            p_prime.div_(p_prime.sum())
        else:
            p_prime = p_n_plus_1
        t = torch.multinomial(p_prime, num_samples=1).squeeze(1)[None, :]

        # The selected tokens include the matches (if any) plus the next sampled tokens
        if n_matches > 0:
            valid_tokens = torch.cat((new_candidate_input_ids[:, :n_matches], t), dim=-1)
        else:
            valid_tokens = t

    return valid_tokens, n_matches


def _split_model_outputs(outputs, new_outputs, cur_len, added_len, is_decoder_attention=False):
    """
    Given the (decoder/cross attentions)/(decoder hidden states) for multiple generated tokens, splits it into a tuple
    where each member corresponds to a single generated token.
    """
    # Retrocompatibility: in our generation functions, the first iteration includes the attention/hidden states for the
    # prompt.
    if len(outputs) == 0:
        new_tuple = ()
        for layer in new_outputs:
            last_dim_size = cur_len if is_decoder_attention else layer.shape[-1]
            new_tuple += (layer[..., :cur_len, :last_dim_size],)
        outputs += (new_tuple,)
        # The first iteration contains the prompt + 1 generated token, let's update the length variables accordingly
        cur_len += 1
        added_len -= cur_len

    for i in range(added_len):
        new_tuple = ()
        for layer in new_outputs:
            last_dim_size = cur_len + i if is_decoder_attention else layer.shape[-1]
            new_tuple += (layer[..., i : i + 1, :last_dim_size],)
        outputs += (new_tuple,)
    return outputs<|MERGE_RESOLUTION|>--- conflicted
+++ resolved
@@ -1500,30 +1500,12 @@
                 "`streamer` cannot be used with beam search (yet!). Make sure that `num_beams` is set to 1."
             )
 
-<<<<<<< HEAD
-        doc_reference = (
-            "(see https://huggingface.co/docs/transformers/en/generation_strategies#universal-assisted-decoding)"
-        )
-        if (
-            self.config.get_sub_config(modality="text", decoder=True).vocab_size
-            == assistant_model.config.get_sub_config(modality="text", decoder=True).vocab_size
-        ):
-            if assistant_tokenizer is not None:
-                raise ValueError(
-                    f"`assistant_tokenizer` is not required when the main and assistant models use the same tokenizer. Please omit `assistant_tokenizer` from `generate()` {doc_reference}."
-                )
-        else:
-            if tokenizer is None or assistant_tokenizer is None:
-                raise ValueError(
-                    f"The main and assistant models have different tokenizers. Please provide `tokenizer` and `assistant_tokenizer` to `generate()` {doc_reference}."
-=======
         if (assistant_model := generation_mode_kwargs.get("assistant_model")) is not None:
             if self.config.is_encoder_decoder and not assistant_model.config.is_encoder_decoder:
                 attributes_to_check = ["encoder_attention_heads", "encoder_ffn_dim", "encoder_layers"]
                 attributes_to_check = [attr for attr in dir(assistant_model.config) if attr in attributes_to_check]
                 are_equal = all(
                     getattr(self.config, attr) == getattr(assistant_model.config, attr) for attr in attributes_to_check
->>>>>>> b67608f5
                 )
                 if not are_equal:
                     raise ValueError(
@@ -1534,7 +1516,7 @@
             doc_reference = (
                 "(see https://huggingface.co/docs/transformers/en/generation_strategies#universal-assisted-decoding)"
             )
-            if self.config.get_text_config().vocab_size == assistant_model.config.get_text_config().vocab_size:
+            if self.config.get_sub_config(modality="text", decoder=True).vocab_size == assistant_model.config.get_sub_config(modality="text", decoder=True).vocab_size:
                 if "assistant_tokenizer" in generation_mode_kwargs:
                     raise ValueError(
                         f"`assistant_tokenizer` is not required when the main and assistant models use the same tokenizer. Please omit `assistant_tokenizer` from `generate()` {doc_reference}."
