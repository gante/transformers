--- conflicted
+++ resolved
@@ -1112,19 +1112,11 @@
                 or isinstance(input_tensor, torch.fx.Proxy)
                 or (hasattr(torch, "_dynamo") and torch._dynamo.is_compiling())
             )
-<<<<<<< HEAD
-
-        if self.config._attn_implementation == "sdpa":
-            # is_tracing = torch.jit.is_tracing() or isinstance(input_tensor, torch.fx.Proxy)
-            # if not is_tracing and attention_mask is not None and torch.any(attention_mask != 1):
-            causal_mask = causal_mask.mul(~torch.all(causal_mask == causal_mask.min(), dim=-1)[..., None]).to(dtype)
-=======
             if not is_tracing and torch.any(attention_mask != 1):
                 # Attend to all tokens in fully masked rows in the causal_mask, for example the relevant first rows when
                 # using left padding. This is required by F.scaled_dot_product_attention memory-efficient attention path.
                 # Details: https://github.com/pytorch/pytorch/issues/110213
                 causal_mask = AttentionMaskConverter._unmask_unattended(causal_mask, min_dtype)
->>>>>>> 23db187d
 
         return causal_mask
 
@@ -1268,15 +1260,11 @@
         if past_key_values is not None:
             if isinstance(past_key_values, Cache):
                 past_length = cache_position[0] if cache_position is not None else past_key_values.get_seq_length()
-<<<<<<< HEAD
-                max_cache_length = torch.tensor(past_key_values.get_max_length(), device=input_ids.device)
-=======
                 max_cache_length = (
                     torch.tensor(past_key_values.get_max_length(), device=input_ids.device)
                     if past_key_values.get_max_length() is not None
                     else None
                 )
->>>>>>> 23db187d
                 cache_length = past_length if max_cache_length is None else torch.min(max_cache_length, past_length)
             # TODO joao: remove this `else` after `generate` prioritizes `Cache` objects
             else:
@@ -1321,15 +1309,6 @@
             if past_key_values:
                 position_ids = position_ids[:, -input_ids.shape[1] :]
 
-<<<<<<< HEAD
-        # TODO @gante we should only keep a `cache_position` in generate, and do +=1.
-        # same goes for position ids. Could also help with continued generation.
-        # input_length = position_ids.shape[-1] if position_ids is not None else input_ids.shape[-1]
-        # cache_position = torch.arange(past_length, past_length + input_length, device=input_ids.device)
-        position_ids = position_ids.contiguous() if position_ids is not None else None
-
-=======
->>>>>>> 23db187d
         # if `inputs_embeds` are passed, we only want to use them in the 1st generation step
         if inputs_embeds is not None and past_key_values is None:
             model_inputs = {"inputs_embeds": inputs_embeds}
@@ -1339,15 +1318,6 @@
             # TODO: use `next_tokens` directly instead.
             model_inputs = {"input_ids": input_ids.contiguous()}
 
-<<<<<<< HEAD
-=======
-        input_length = position_ids.shape[-1] if position_ids is not None else input_ids.shape[-1]
-        if cache_position is None:
-            cache_position = torch.arange(past_length, past_length + input_length, device=input_ids.device)
-        else:
-            cache_position = cache_position[-input_length:]
-
->>>>>>> 23db187d
         if has_static_cache:
             past_key_values = None
 
