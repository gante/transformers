--- conflicted
+++ resolved
@@ -82,12 +82,6 @@
         return True
     return False
 
-<<<<<<< HEAD
-
-def squad_convert_examples_to_features(
-    examples, tokenizer, max_seq_length, doc_stride, max_query_length, is_training, return_dataset=False
-):
-=======
 def squad_convert_example_to_features(example, max_seq_length,
                                        doc_stride, max_query_length, is_training):
     features = []
@@ -250,7 +244,6 @@
 def squad_convert_examples_to_features(examples, tokenizer, max_seq_length,
                                        doc_stride, max_query_length, is_training, 
                                        return_dataset=False, threads=1):
->>>>>>> 8e9526b4
     """
     Converts a list of examples into a list of features that can be directly given as input to a model.
     It is model-dependant and takes advantage of many of the tokenizer's features to create the model's inputs.
@@ -286,174 +279,6 @@
         )
     """
 
-<<<<<<< HEAD
-    # Defining helper methods
-    unique_id = 1000000000
-
-    features = []
-    for (example_index, example) in enumerate(tqdm(examples, desc="Converting examples to features")):
-        if is_training and not example.is_impossible:
-            # Get start and end position
-            start_position = example.start_position
-            end_position = example.end_position
-
-            # If the answer cannot be found in the text, then skip this example.
-            actual_text = " ".join(example.doc_tokens[start_position : (end_position + 1)])
-            cleaned_answer_text = " ".join(whitespace_tokenize(example.answer_text))
-            if actual_text.find(cleaned_answer_text) == -1:
-                logger.warning("Could not find answer: '%s' vs. '%s'", actual_text, cleaned_answer_text)
-                continue
-
-        tok_to_orig_index = []
-        orig_to_tok_index = []
-        all_doc_tokens = []
-        for (i, token) in enumerate(example.doc_tokens):
-            orig_to_tok_index.append(len(all_doc_tokens))
-            sub_tokens = tokenizer.tokenize(token)
-            for sub_token in sub_tokens:
-                tok_to_orig_index.append(i)
-                all_doc_tokens.append(sub_token)
-
-        if is_training and not example.is_impossible:
-            tok_start_position = orig_to_tok_index[example.start_position]
-            if example.end_position < len(example.doc_tokens) - 1:
-                tok_end_position = orig_to_tok_index[example.end_position + 1] - 1
-            else:
-                tok_end_position = len(all_doc_tokens) - 1
-
-            (tok_start_position, tok_end_position) = _improve_answer_span(
-                all_doc_tokens, tok_start_position, tok_end_position, tokenizer, example.answer_text
-            )
-
-        spans = []
-
-        truncated_query = tokenizer.encode(
-            example.question_text, add_special_tokens=False, max_length=max_query_length
-        )
-        sequence_added_tokens = tokenizer.max_len - tokenizer.max_len_single_sentence
-        sequence_pair_added_tokens = tokenizer.max_len - tokenizer.max_len_sentences_pair
-
-        span_doc_tokens = all_doc_tokens
-        while len(spans) * doc_stride < len(all_doc_tokens):
-
-            encoded_dict = tokenizer.encode_plus(
-                truncated_query if tokenizer.padding_side == "right" else span_doc_tokens,
-                span_doc_tokens if tokenizer.padding_side == "right" else truncated_query,
-                max_length=max_seq_length,
-                return_overflowing_tokens=True,
-                pad_to_max_length=True,
-                stride=max_seq_length - doc_stride - len(truncated_query) - sequence_pair_added_tokens,
-                truncation_strategy="only_second" if tokenizer.padding_side == "right" else "only_first",
-            )
-
-            paragraph_len = min(
-                len(all_doc_tokens) - len(spans) * doc_stride,
-                max_seq_length - len(truncated_query) - sequence_pair_added_tokens,
-            )
-
-            if tokenizer.pad_token_id in encoded_dict["input_ids"]:
-                non_padded_ids = encoded_dict["input_ids"][: encoded_dict["input_ids"].index(tokenizer.pad_token_id)]
-            else:
-                non_padded_ids = encoded_dict["input_ids"]
-
-            tokens = tokenizer.convert_ids_to_tokens(non_padded_ids)
-
-            token_to_orig_map = {}
-            for i in range(paragraph_len):
-                index = len(truncated_query) + sequence_added_tokens + i if tokenizer.padding_side == "right" else i
-                token_to_orig_map[index] = tok_to_orig_index[len(spans) * doc_stride + i]
-
-            encoded_dict["paragraph_len"] = paragraph_len
-            encoded_dict["tokens"] = tokens
-            encoded_dict["token_to_orig_map"] = token_to_orig_map
-            encoded_dict["truncated_query_with_special_tokens_length"] = len(truncated_query) + sequence_added_tokens
-            encoded_dict["token_is_max_context"] = {}
-            encoded_dict["start"] = len(spans) * doc_stride
-            encoded_dict["length"] = paragraph_len
-
-            spans.append(encoded_dict)
-
-            if "overflowing_tokens" not in encoded_dict:
-                break
-            span_doc_tokens = encoded_dict["overflowing_tokens"]
-
-        for doc_span_index in range(len(spans)):
-            for j in range(spans[doc_span_index]["paragraph_len"]):
-                is_max_context = _new_check_is_max_context(spans, doc_span_index, doc_span_index * doc_stride + j)
-                index = (
-                    j
-                    if tokenizer.padding_side == "left"
-                    else spans[doc_span_index]["truncated_query_with_special_tokens_length"] + j
-                )
-                spans[doc_span_index]["token_is_max_context"][index] = is_max_context
-
-        for span in spans:
-            # Identify the position of the CLS token
-            cls_index = span["input_ids"].index(tokenizer.cls_token_id)
-
-            # p_mask: mask with 1 for token than cannot be in the answer (0 for token which can be in an answer)
-            # Original TF implem also keep the classification token (set to 0) (not sure why...)
-            p_mask = np.array(span["token_type_ids"])
-
-            p_mask = np.minimum(p_mask, 1)
-
-            if tokenizer.padding_side == "right":
-                # Limit positive values to one
-                p_mask = 1 - p_mask
-
-            p_mask[np.where(np.array(span["input_ids"]) == tokenizer.sep_token_id)[0]] = 1
-
-            # Set the CLS index to '0'
-            p_mask[cls_index] = 0
-
-            span_is_impossible = example.is_impossible
-            start_position = 0
-            end_position = 0
-            if is_training and not span_is_impossible:
-                # For training, if our document chunk does not contain an annotation
-                # we throw it out, since there is nothing to predict.
-                doc_start = span["start"]
-                doc_end = span["start"] + span["length"] - 1
-                out_of_span = False
-
-                if not (tok_start_position >= doc_start and tok_end_position <= doc_end):
-                    out_of_span = True
-
-                if out_of_span:
-                    start_position = cls_index
-                    end_position = cls_index
-                    span_is_impossible = True
-                else:
-                    if tokenizer.padding_side == "left":
-                        doc_offset = 0
-                    else:
-                        doc_offset = len(truncated_query) + sequence_added_tokens
-
-                    start_position = tok_start_position - doc_start + doc_offset
-                    end_position = tok_end_position - doc_start + doc_offset
-
-            features.append(
-                SquadFeatures(
-                    span["input_ids"],
-                    span["attention_mask"],
-                    span["token_type_ids"],
-                    cls_index,
-                    p_mask.tolist(),
-                    example_index=example_index,
-                    unique_id=unique_id,
-                    paragraph_len=span["paragraph_len"],
-                    token_is_max_context=span["token_is_max_context"],
-                    tokens=span["tokens"],
-                    token_to_orig_map=span["token_to_orig_map"],
-                    start_position=start_position,
-                    end_position=end_position,
-                )
-            )
-
-            unique_id += 1
-
-    if return_dataset == "pt":
-=======
     # Defining helper methods    
     features = []
     threads = min(threads, cpu_count())
@@ -476,7 +301,6 @@
     features = new_features
     del new_features
     if return_dataset == 'pt':
->>>>>>> 8e9526b4
         if not is_torch_available():
             raise ImportError("Pytorch must be installed to return a pytorch dataset.")
 
@@ -506,7 +330,6 @@
             )
 
         return features, dataset
-<<<<<<< HEAD
     elif return_dataset == "tf":
         if not is_tf_available():
             raise ImportError("TensorFlow must be installed to return a TensorFlow dataset.")
@@ -546,8 +369,6 @@
                 },
             ),
         )
-=======
->>>>>>> 8e9526b4
 
     return features
 
