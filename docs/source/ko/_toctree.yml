--- conflicted
+++ resolved
@@ -445,13 +445,9 @@
         title: ErnieM
       - local: model_doc/esm
         title: ESM
-<<<<<<< HEAD
-      - local: in_translation
-=======
       - local: model_doc/exaone4
         title: EXAONE-4.0
-      - local: model_doc/falcon
->>>>>>> 5c15eb55
+      - local: in_translation
         title: Falcon
       - local: in_translation
         title: Falcon3
