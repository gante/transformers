--- conflicted
+++ resolved
@@ -555,10 +555,6 @@
         text = tokenizer.decode(generated_ids[0], skip_special_tokens=True)
         self.assertEqual(EXPECTED_TEXT_COMPLETION[self.cuda_compute_capability_major_version], text)
 
-<<<<<<< HEAD
-        del model
-        backend_empty_cache(torch_device)
-        gc.collect()
 
     @slow
     def test_model_7b_dola_generation(self):
@@ -578,12 +574,6 @@
         text = tokenizer.decode(generated_ids[0], skip_special_tokens=True)
         self.assertEqual(EXPECTED_TEXT_COMPLETION, text)
 
-        del model
-        backend_empty_cache(torch_device)
-        gc.collect()
-
-=======
->>>>>>> 74a20740
     @require_bitsandbytes
     @slow
     @require_flash_attn
